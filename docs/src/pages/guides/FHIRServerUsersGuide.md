---
layout: post
title:  IBM FHIR Server User's Guide
description: IBM FHIR Server User's Guide
Copyright: years 2017, 2021
<<<<<<< HEAD
lastupdated: "2021-06-07"
=======
lastupdated: "2021-06-01"
>>>>>>> 78a108ac
permalink: /FHIRServerUsersGuide/
---

- [1 Overview](#1-overview)
- [2 Installation](#2-installation)
  * [2.1 Installing a new server](#21-installing-a-new-server)
  * [2.2 Upgrading an existing server](#22-upgrading-an-existing-server)
  * [2.3 Docker](#23-docker)
- [3 Configuration](#3-configuration)
  * [3.1 Liberty server configuration](#31-liberty-server-configuration)
  * [3.2 FHIR server configuration](#32-fhir-server-configuration)
  * [3.3 Persistence layer configuration](#33-persistence-layer-configuration)
  * [3.4 "Update/Create" feature](#34-updatecreate-feature)
- [4 Customization](#4-customization)
  * [4.1 Extended operations](#41-extended-operations)
  * [4.2 Notification Service](#42-notification-service)
  * [4.3 Persistence interceptors](#43-persistence-interceptors)
  * [4.4 Registry resources](#44-registry-resources)
  * [4.5 Resource validation](#45-resource-validation)
  * [4.6 Extending search](#46-extending-search)
  * [4.7 FHIR client API](#47-fhir-client-api)
  * [4.8 Using local references within request bundles](#48-using-local-references-within-request-bundles)
  * [4.9 Multi-tenancy](#49-multi-tenancy)
  * [4.10 Bulk data operations](#410-bulk-data-operations)
  * [4.11 Audit logging service](#411-audit-logging-service)
  * [4.12 FHIR REST API](#412-fhir-rest-api)
- [5 Appendix](#5-appendix)
  * [5.1 Configuration properties reference](#51-configuration-properties-reference)
  * [5.2 Keystores, truststores, and the FHIR server](#52-keystores-truststores-and-the-fhir-server)
  * [5.3 OpenID Connect and OAuth 2.0](#53-openid-connect-and-oauth-20)
  * [5.4 Custom HTTP Headers](#54-custom-http-headers)
- [6 Related topics](#6-related-topics)

# 1 Overview
The IBM FHIR Server implements the HL7 FHIR HTTP API and supports the full set of FHIR-defined resource types.
This FHIR server is intended to be a common component for providing FHIR capabilities within health services and solutions.

# 2 Installation

## 2.1 Installing a new server
0.  Prereqs: The IBM FHIR Server requires Java 8 or higher and has been tested with OpenJDK 8, OpenJDK 11, and the IBM SDK, Java Technology Edition, Version 8. To install Java on your system, we recommend downloading and installing OpenJDK 8 from https://adoptopenjdk.net/.

1.  To install the IBM FHIR Server, build or download the `fhir-install` zip installer (e.g. `fhir-server-distribution.zip` or `fhir-install-4.0.0-rc1-20191014-1610`).
The Maven build creates the zip package under `fhir-install/target`. Alternatively, releases will be made available from the [Releases tab](https://github.com/ibm/fhir/releases).

2.  Unzip the `.zip` package into a clean directory (referred to as `fhir-installer` here):
    ```
        mkdir fhir-installer
        cd fhir-installer
        unzip fhir-server-distribution.zip
    ```

3.  Determine an install location for the OpenLiberty server and the IBM FHIR Server webapp. Example:  `/opt/ibm/fhir-server`

4.  Run the `install.sh/.bat` script to install the server:
    ```
        ./fhir-server-dist/install.sh /opt/ibm/fhir-server
    ```
    This step installs the OpenLiberty runtime and the IBM FHIR Server web application. The Liberty runtime is installed in a directory called `wlp` within the installation directory that you specify. For example, in the preceding command, the root directory of the Liberty server runtime would be `/opt/ibm/fhir-server/wlp`.

5.  Configure the fhir-server's `server.xml` file as needed by completing the following steps:
    * Configure the ports that the server listen on. The server is installed with only port 9443 (HTTPS) enabled by default. To change the port numbers, modify the values in the `httpEndpoint` element.
    * Configure a server keystore and truststore. The IBM FHIR Server is installed with a default keystore file that contains a single self-signed certificate for localhost. For production use, you must create and configure your own keystore and truststore files for the FHIR server deployment (that is, generate your own server certificate or obtain a trusted certificate, and then share the public key certificate with API consumers so that they can insert it into their client-side truststore). The keystore and truststore files are used along with the server's HTTPS endpoint and the FHIR server's client-certificate-based authentication protocol to secure the FHIR server's endpoint. For more information, see [Section 5.2 Keystores, truststores, and the FHIR server](#52-keystores-truststores-and-the-fhir-server).
    * Configure an appropriate user registry. The FHIR server is installed with a basic user registry that contains a single user named `fhiruser`. For production use, it's best to configure your own user registry. For more information about configuring user registries, see the [OpenLiberty documentation](https://openliberty.io/guides/security-intro.html#configuring-the-user-registry).

    To override the default fhiruser's password, one may set an Environment variable `FHIR_USER_PASSWORD` and for the fhiradmin's password one may set an Environment variable `FHIR_ADMIN_PASSWORD`.

6.  Make sure that your selected database product is running and ready to accept requests as needed:
    * By default, the FHIR server is installed with the JDBC persistence layer configured to use an Embedded Derby database. When using the `ibmcom/ibm-fhir-server` docker image, set the `BOOTSTRAP_DB` environment variable to `true` in order to bootstrap this database. For any other configuration, note the database host and port and, if necessary, create a user with privileges for deploying the schema.

7.  Create and deploy the IBM FHIR Server database schema as needed:
    * By default, the FHIR server is installed with the JDBC persistence layer configured to use an Embedded Derby database. When using the `ibmcom/ibm-fhir-server` docker image, set the `BOOTSTRAP_DB` environment variable to `true` in order to bootstrap this database. For any other configuration, use the `fhir-persistence-schema` module to create and deploy the database schema.
    * The Db2 persistence layer is always tenant-aware, so you must provision a tenant in addition to deploying the schema. Note the tenant name you provisioned and the tenantKey generated by `fhir-persistence-schema` for the next step.

8.  Configure the `fhir-server-config.json`<sup id="a1">[1](#f1)</sup> configuration file as needed:
    * By default, the FHIR server is installed with the JDBC persistence layer configured to use a single-tenant Embedded Derby database. For more information, see [Section 3.3 Persistence layer configuration](#33-persistence-layer-configuration).

9.  To start and stop the server, use the Liberty server command:
```
    <WLP_HOME>/bin/server start fhir-server
    <WLP_HOME>/bin/server stop fhir-server
```

9.  After you start the server, you can verify that it's running properly by invoking the `$healthcheck` endpoint like this:
```
    curl -k -u '<username>:<password>' 'https://<host>:<port>/fhir-server/api/v4/$healthcheck'
```
    where `<username>` is one of the users configured in `server.xml` (default is `fhiruser`).  
    Use single quotes around the URL to prevent $healthcheck from being evaluated as an environment variable on unix-based operating systems.  

    One should see `All OK` in the response.  The preceding command should produce output similar to the following:
```
    {
    "resourceType": "OperationOutcome",
    "issue": [
        {
            "severity": "information",
            "code": "informational",
            "details": {
                "text": "All OK"
            }
        }
    ]
    }
```

For more information about the capabilities of the implementation, see [Conformance](https://ibm.github.io/FHIR/Conformance).

## 2.2 Upgrading an existing server
The IBM FHIR Server does not include an upgrade installer. To upgrade a server to the next version, install the new version to a separate location and copy the configuration files from your existing installation (reconciling any configuration-related changes from the new release in the process).

To manage database updates over time, the IBM FHIR Server uses custom tools from the `fhir-database-utils` project. Through the use of a metadata table, the database utilities can detect the currently installed version of the database schema and apply any new changes that are needed to bring the database to the current level.

Complete the following steps to upgrade the server:

1. Run the fhir-installer on a separate server.
2. Configure the new server as appropriate (`fhir-server/server.xml` and anything under the `fhir-server/configDropins`, `fhir-server/config`, and `fhir-server/userlib` directories).
3. Back up your database.  
4. Run the migration program (see [Section 3.3.1.1 Supported databases](#3311-supported-databases)).  
5. Disable traffic to the old server and enable traffic to the new server.

## 2.3 Docker
The IBM FHIR Server includes a Docker image [ibmcom/ibm-fhir-server](https://hub.docker.com/r/ibmcom/ibm-fhir-server).

Note, logging for the IBM FHIR Server docker image is to stderr and stdout, and is picked up by Logging agents.

The IBM FHIR Server is configured using Environment variables using:

| Environment Variable | Description |
|----------------------|-------------|
|`DISABLED_OPERATIONS`|A comma-separated list of operations which are disabled on the IBM FHIR Server, for example, `validate,import`. Note, do not include the dollar sign `$`|

# 3 Configuration
This chapter contains information about the various ways in which the IBM FHIR Server can be configured by users.

## 3.1 Liberty server configuration
The IBM FHIR Server is built on the open source [OpenLiberty project](https://openliberty.io/) but also works on the commercial [IBM WebSphere Liberty](https://www.ibm.com/cloud/websphere-liberty). In documentation and elsewhere, we use `Liberty` to refer to either/or.

As a Liberty application, the IBM FHIR Server is configurable like any other Liberty server. See https://openliberty.io/docs/latest/reference/config/server-configuration-overview.html for more information.

By default, we include:
* `server.xml` with core server details like the Liberty features, HTTP properties, application info, and a default user registry
* `jvm.options` with TLS and heap size settings
* `server.env` with timezone set to UTC
* `configDropins` with server.xml dropins sorted into `disabled`, `defaults`, and `overrides`

## 3.1.1 Encoded passwords
In the examples within the following sections, you'll see the default password `change-password`. In order to secure your server, these values should be changed.

Optionally, the values can be encoded via the Liberty `securityUtility` command. For example, to encode a string value with the default `{xor}` encoding, run the following command:

``` sh
<WLP_HOME>/bin/securityUtility encode stringToEncode
```

The output of this command can then be copied and pasted into your `server.xml` or `fhir-server-config.json` file as needed. The `fhir-server-config.json` does not support the securityUtility's `{aes}` encoding at this time, but per the limits to protection through password encryption<sup>[a]</sup>, this encoding does not provide significant additional security beyond `exclusive or` (XOR) encoding.

## 3.2 FHIR server configuration

### 3.2.1 Property names
Configuration properties stored within a `fhir-server-config.json` file are structured in a hierarchical manner. Here is an example:

```
    {
        "fhirServer":{
            "core":{
                "defaultPrettyPrint":false
            }
        }
    }
```

Throughout this document, we use a path notation to refer to property names. For example, the name of the `defaultPrettyPrint` property in the preceding example would be `fhirServer/core/defaultPrettyPrint`.

### 3.2.2 Tenant-specific configuration properties
The IBM FHIR server supports certain multi-tenant features. One such feature is the ability to set certain configuration properties on a per-tenant basis.

In general, the configuration properties for a particular tenant are stored in the `<WLP_HOME>/usr/servers/fhir-server/config/<tenant-id>/fhir-server-config.json` file, where `<tenant-id>` refers to the tenant's “short name” or tenant id.

The global configuration is considered to be associated with a tenant named `default`, so those properties are stored in the `<WLP_HOME>/usr/servers/fhir-server/config/default/fhir-server-config.json` file.

Similarly, tenant-specific search parameters are found at `<WLP_HOME>/usr/servers/fhir-server/config/<tenant-id>/extension-search-parameters.json`, whereas the global/default extension search parameters are at `<WLP_HOME>/usr/servers/fhir-server/config/default/extension-search-parameters.json`.

Search parameters are handled like a single configuration properly; providing a tenant-specific file will override the global/default extension search parameters as defined at [FHIRSearchConfiguration](https://ibm.github.io/FHIR/guides/FHIRSearchConfiguration).

More information about multi-tenant support can be found in [Section 4.9 Multi-tenancy](#49-multi-tenancy).

### 3.2.3 Compartment Search Performance

The IBM FHIR Server supports the ability to compute and store compartment membership values during ingestion. Once stored, these values can help accelerate compartment-related search queries. To use this feature, update the IBM FHIR Server to at least version 4.5.1 and run a reindex operation as described in the [fhir-bucket](https://github.com/IBM/FHIR/tree/main/fhir-bucket) project [README](https://github.com/IBM/FHIR/blob/main/fhir-bucket/README.md). The reindex operation reprocesses the resources stored in the database, computing and storing the new compartment reference values. After the reindex operation has completed, add the `useStoredCompartmentParam` configuration element to the relevant tenant fhir-server-config.json file to allow the search queries to use the pre-computed values:

```
    {
        "fhirServer": {
            "search": {
                "useStoredCompartmentParam": true
            }
        }
    }
```

Note that this parameter only enables or disables the compartment search query optimization feature. The compartment membership values are always computed and stored during ingestion or reindexing, regardless of the setting of this value. After the reindex operation is complete, it is recommended to set `useStoredCompartmentParam` to true. No reindex is required if this value is subsequently set to false.

## 3.3 Persistence layer configuration
The IBM FHIR Server allows deployers to select a persistence layer implementation that fits their needs. Currently, the server includes a JDBC persistence layer which supports Apache Derby, IBM Db2, and PostgreSQL.  However, Apache Derby is not recommended for production usage.

Before you can configure the server to use the JDBC persistence layer implementation, you first need to prepare the database. This step depends on the database product in use and is covered in more detail in [Section 3.3.1.1 Supported databases](#3311-supported-databases).

The IBM FHIR Server is delivered with a default configuration that is already configured to use the JDBC persistence layer implementation with an Embedded Derby database. This provides the easiest out-of-the-box experience since it requires very little setup.

The IBM FHIR Server persistence configuration is split between `fhir-server-config.json` and the Liberty `server.xml` and `configDropins`.

Within `fhir-server-config.json`, the value of the `fhirServer/persistence/factoryClassname` is used to instantiate a FHIRPersistence object. By default, the server is configured to use the FHIRPersistenceJDBCFactory:

``` json
    {
        "fhirServer": {
            …
            "persistence": {
                "factoryClassname": "com.ibm.fhir.persistence.jdbc.FHIRPersistenceJDBCFactory",
                …
            }
    }
```

### 3.3.1 The JDBC persistence layer
When the FHIRPersistenceJDBCFactory is in use, the `fhirServer/persistence/datasources` property must specify a mapping from datastore-id values to Liberty datasource definitions. For example, here is the configuration for a datastore with id `default` that is configured for the `jdbc/fhir_default_default` datasource of type `postgresql`:

``` json
{
    "fhirServer":{
        "persistence":{
            "factoryClassname":"com.ibm.fhir.persistence.jdbc.FHIRPersistenceJDBCFactory",
            "datasources": {
                "default": {
                    "type": "postgresql",
                    "currentSchema": "fhirdata",
                    "jndiName": "jdbc/fhir_default_default"
                }
            }
        }
    }
}
```

Both the `type` and the `currentSchema` properties are required.
The `type` value must be set to one of the supported JDBC types (currently `db2`, `postgresql`, or `derby`) and it must match the actual database type referenced by the datasource definition. If the type does not match, the behavior is undefined.
Because the IBM FHIR Server does not quote the schema name in our generated queries, the `currentSchema` property is effectively case-insensitive.

The `jndiName` property is optional; it will default to `jdbc/fhir_<tenantId>_<dsId>` where `<tenantId>` and `<dsId>` represent the tenant and datastore ids respectively<sup id="a4">[4](#f4)</sup>.

The datasource definitions themselves are configured in accordance with the [Liberty documentation on Relational database connections with JDBC](https://openliberty.io/docs/latest/relational-database-connections-JDBC.html). Previous versions of the IBM FHIR Server supported a proxy datasource that allowed for datasource definitions in the fhir-server-config.json, but Liberty JDBC datasource configuration is now the preferred approach due to benefits related to configuring pool sizes, transaction recovery, and monitoring.

For example, the fhir-server-config snippet from above would have a corresponding Liberty config like this:
```xml
<server>
    <!-- ============================================================== -->
    <!-- TENANT: default; DSID: default; TYPE: read-write               -->
    <!-- ============================================================== -->
    <dataSource id="fhirDefaultDefault" jndiName="jdbc/fhir_default_default" type="javax.sql.XADataSource" statementCacheSize="200" syncQueryTimeoutWithTransactionTimeout="true" validationTimeout="30s">
        <jdbcDriver javax.sql.XADataSource="org.postgresql.xa.PGXADataSource" libraryRef="sharedLibPostgres"/>
        <properties.postgresql
             serverName="postgres_postgres_1"
             portNumber="5432"
             databaseName="fhirdb"
             user="fhirserver"
             password="change-password"
             currentSchema="fhirdata"
         />
        <connectionManager maxPoolSize="200" minPoolSize="40"/>
    </dataSource>
</server>
```

Datasource elements should not be defined in the main `server.xml` file but instead should be defined in the `configDropins/overrides` directory. See the [Liberty Profile Server configuration guide](https://openliberty.io/docs/latest/reference/config/server-configuration-overview.html) for more details and general guidance on creating modular configurations.

The IBM FHIR Server is packaged with the following sample datasource definitions at `configDropins/disabled`:
* datasource-postgresql.xml
* datasource-db2.xml
* datasource-derby.xml

There are 3 libraries defined in the main `server.xml` that reference the required client drivers for each database type:
* sharedLibDerby
* sharedLibDb2
* sharedLibPostgres

When a datasource definition is included in a configDropin under `configDropins/overrides`, this file is picked up when the server starts as indicated by the following AUDIT message:

```
[AUDIT   ] CWWKG0093A: Processing configuration drop-ins resource: <WLP_HOME>/usr/servers/fhir-server/configDropins/overrides/datasource.xml
```

The IBM FHIR Server will look up the tenant and datastore id for each request and use the corresponding JNDI name to obtain a connection for the corresponding datasource.

#### 3.3.1.1 Supported databases
##### Embedded Derby (default)
If you are using the `ibmcom/ibm-fhir-server` docker image, you can ask the entrypoint script to create (bootstrap) the database and the schema during startup by setting the `BOOTSTRAP_DB` environment variable to `true`.

This database bootstrap step is only supported for Embedded Derby and will only bootstrap the default datastore of the default tenant (the default for requests with no tenant or datastore headers).

*Reminder*: the Embedded Derby support is designed to support simple getting started scenarios and is not recommended for production use.

``` xml
<server>
    <!-- ============================================================== -->
    <!-- This datasource aligns with the Apache Derby database that is  -->
    <!-- created by the IBM FHIR Server's DB_BOOTSTRAP process.         -->
    <!-- ============================================================== -->
    <dataSource id="fhirDefaultDefault" jndiName="jdbc/fhir_default_default" type="javax.sql.XADataSource" statementCacheSize="200" syncQueryTimeoutWithTransactionTimeout="true" validationTimeout="30s">
        <jdbcDriver javax.sql.XADataSource="org.apache.derby.jdbc.EmbeddedXADataSource" libraryRef="sharedLibDerby"/>
        <properties.derby.embedded createDatabase="create" databaseName="derby/fhirDB"/>
        <connectionManager maxPoolSize="50" minPoolSize="10"/>
    </dataSource>
</server>
```

##### Db2
If you configure the FHIR server to use an IBM Db2 database, you must:

1. Create the database if it doesn't already exist.

2. Execute the `fhir-persistence-schema` utility to create the necessary schemas (tables, indices, stored procedures, etc) and tenants.

3. Configure the IBM FHIR Server with the tenantKey generated in step number 2.

An executable `fhir-persistence-schema` jar can be downloaded from the project's [Releases tab](https://github.com/IBM/FHIR/releases) and documentation can be found at https://github.com/IBM/FHIR/tree/main/fhir-persistence-schema.

For a detailed guide on configuring IBM Db2 on Cloud for the IBM FHIR Server, see [DB2OnCloudSetup](https://ibm.github.io/FHIR/guides/DB2OnCloudSetup).

Since release 4.3.2 you can use the `search.reopt` query optimizer hint to improve the performance of certain search queries involving multiple search parameters. This optimization is currently only available for Db2. Valid values are "ALWAYS" and "ONCE". See Db2 documentation for `REOPT` for more details.

##### PostgreSQL
If you configure the FHIR server to use a PostgreSQL database, you must:

1. create the database if it doesn't already exist

2. execute the `fhir-persistence-schema` utility with a db-type of `postgresql` to create the necessary schemas (tables, indices, functions, etc)

An executable `fhir-persistence-schema` jar can be downloaded from the project's [Releases tab](https://github.com/IBM/FHIR/releases) and documentation can be found at https://github.com/IBM/FHIR/tree/main/fhir-persistence-schema.

Since release 4.5.5 you can set the `searchOptimizerOptions/from_collapse_limit` and `searchOptimizerOptions/join_collapse_limit` properties to improve the performance of certain search queries involving multiple search parameters. This optimization is currently only available for PostgreSQL.

##### Other

To enable the IBM FHIR Server to work with other relational database systems, see
https://ibm.github.io/FHIR/guides/BringYourOwnPersistence#adding-support-for-another-relational-database


#### 3.3.1.2 Datastore configuration examples
To understand how the configuration properties are defined for one or more datastores, let's start off with a couple of examples.

##### Example 1
Here is a simple example of a single (default) Derby datastore.

**config/default/fhir-server-config.json**
```json
{
    "fhirServer":{
        …
        "persistence":{
            "factoryClassname":"com.ibm.fhir.persistence.jdbc.FHIRPersistenceJDBCFactory",
            "datasources": {
                "default": {
                    "type": "derby",
                    "currentSchema": "APP"
                }
            }
        }
    }
}
```

**configDropins/overrides/datasource-derby.xml**
```xml
<server>
    <library id="fhirSharedLib">
        <fileset dir="${shared.resource.dir}/lib/derby" includes="*.jar"/>
    </library>

    <!-- ============================================================== -->
    <!-- TENANT: default; DSID: default; TYPE: read-write               -->
    <!-- ============================================================== -->
    <dataSource id="fhirDefaultDefault" jndiName="jdbc/fhir_default_default" type="javax.sql.XADataSource" statementCacheSize="200" syncQueryTimeoutWithTransactionTimeout="true" validationTimeout="30s">
        <jdbcDriver javax.sql.XADataSource="org.apache.derby.jdbc.EmbeddedXADataSource" libraryRef="sharedLibDerby"/>
        <properties.derby.embedded createDatabase="create" databaseName="derby/fhirDB"/>
        <connectionManager maxPoolSize="50" minPoolSize="10"/>
    </dataSource>
</server>
```

In this example, we define an embedded Derby database named `derby/fhirDB` (a location relative to the `<WLP_HOME>/usr/servers/fhir-server` directory). The datastore-id associated with this datastore is `default`, which is the value that is used if no `X-FHIR-DSID` request header is found in the incoming request. So, when only a single database is being used, it's wise to leverage the `default` datastore-id value to allow REST API consumers to avoid having to set the `X-FHIR-DSID` request header on each request.

##### Example 2
This example shows a slightly more complex scenario. In this scenario, the `acme` tenant would like to store data in one of two study-specific Db2 databases with datastore-id values `study1` and `study2`.

Furthermore, the REST API consumers associated with Acme applications will be coded to always set the `X-FHIR-TENANT-ID` request header to be `acme` and the `X-FHIR-DSID` request header to the specific datastore-id associated with each request (either `study1` or `study2`). In this case, the following properties would be configured:

**config/acme/fhir-server-config.json**
```json
{
    "__comment":"Acme's FHIR server configuration",
    "fhirServer":{
        …
        "persistence":{
            "factoryClassname":"com.ibm.fhir.persistence.jdbc.FHIRPersistenceJDBCFactory",
            "datasources": {
                "study1": {
                    "tenantKey": "<the-tenant-key>",
                    "type": "db2",
                    "currentSchema": "DB2INST1"
                },
                "study2": {
                    "tenantKey": "<the-tenant-key>",
                    "type": "db2",
                    "currentSchema": "DB2INST1"
                }
            }
        }
    }
}
```

**configDropins/overrides/datasources-acme.xml**
```xml
<server>
    <library id="fhirSharedLib">
        <fileset dir="${shared.resource.dir}/lib/db2" includes="*.jar"/>
    </library>

    <!-- ============================================================== -->
    <!-- TENANT: acme; DSID: study1; TYPE: read-write                   -->
    <!-- ============================================================== -->
    <dataSource id="fhirDefaultDefault" jndiName="jdbc/fhir_acme_study1" type="javax.sql.XADataSource" statementCacheSize="200" syncQueryTimeoutWithTransactionTimeout="true" validationTimeout="30s">
        <jdbcDriver javax.sql.XADataSource="com.ibm.db2.jcc.DB2XADataSource" libraryRef="sharedLibDb2"/>
        <properties.db2.jcc
            serverName="dbserver1"
            portNumber="50000"
            user="db2inst1"
            password="change-password"
            databaseName="ACMESTUDY1"
            currentSchema="DB2INST1"
            driverType="4"
         />
        <connectionManager maxPoolSize="200" minPoolSize="40"/>
    </dataSource>

    <!-- ============================================================== -->
    <!-- TENANT: acme; DSID: study2; TYPE: read-write                   -->
    <!-- ============================================================== -->
    <dataSource id="fhirDefaultDefault" jndiName="jdbc/fhir_acme_study2" type="javax.sql.XADataSource" statementCacheSize="200" syncQueryTimeoutWithTransactionTimeout="true" validationTimeout="30s">
        <jdbcDriver javax.sql.XADataSource="com.ibm.db2.jcc.DB2XADataSource" libraryRef="sharedLibDb2"/>
        <properties.db2.jcc
            serverName="dbserver1"
            portNumber="50000"
            user="db2inst1"
            password="change-password"
            databaseName="ACMESTUDY2"
            currentSchema="DB2INST1"
            driverType="4"
         />
        <connectionManager maxPoolSize="200" minPoolSize="40"/>
    </dataSource>
</server>
```

Note that because this example is using the default FHIR server naming scheme for datasource JNDI names, there is no need to include the 'jndiName' property in the fhir-server-config.json, although you can specify it should you wish to make the mapping clear.

Additionally, note that each datasource definition in the configDropin gets its own connection pool with properties defined by the 'connectionManager' element.

#### 3.3.1.3 Database Access TransactionManager Timeout
The TransactionManager controls the timeout of database queries.  

To modify the default transaction timeout value, set the environment variable `FHIR_TRANSACTION_MANAGER_TIMEOUT` or enter the value in the server.env file at the root of the WLP fhir-server instance. Example values are `120s` (seconds) or `2m` (minutes).

## 3.4 “Update/Create” feature
Normally, the _update_ operation is invoked with a FHIR resource which represents a new version of an existing resource. The resource specified in the _update_ operation would contain the same id of that existing resource. If a resource containing a non-existent id were specified in the _update_ invocation, an error would result.

The FHIR specification defines optional behavior for the _update_ operation where it can create a new resource if a non-existent resource is specified in the invocation. The FHIR server supports this optional behavior via the `fhirServer/persistence/common/updateCreateEnabled` configuration parameter. If this configuration parameter is set to `true` (the default), then the _update_ operation will create a new resource if it is invoked with a resource containing a non-existent id. If the option is set to false, then the optional behavior is disabled and an error would be returned.

The following example shows the JSON for enabling _update_ operations to create resources:
```
{
    "fhirServer":{
        …
        "persistence":{
            "common":{
                "updateCreateEnabled":true
            }
        }
        …
    }
}
```

# 4 Customization
You can modify the default server implementation by taking advantage of the IBM FHIR server's extensibility. The following extension points are available:
 * Custom operations framework:  The IBM FHIR Server defines an operations framework that builds on the FHIR OperationDefinition resource in order to extend the FHIR REST API with custom endpoints.
 * Pluggable audit service:  Logging and auditing options including Cloud Auditing Data Federation (CADF) over Apache Kafka.
 * Persistence interceptors:  Intercept requests before and/or after each persistence action.
 * Resource validation:  FHIRPath-based validation of FHIR resources on create or update with the ability to extend the system with custom constraints.

## 4.1 Extended operations
In addition to the standard REST API (create, update, search, and so forth), the IBM FHIR Server supports the FHIR operations framework as described in the [FHIR specification](https://www.hl7.org/fhir/r4/operations.html).

### 4.1.1 Packaged operations
The FHIR team provides implementations for the standard `$validate`, `$document`, `$everything`, `$expand`, `$lookup`, `$subsumes`, `$closure`, `$export`, `$import`, `$convert`, `$apply` and `$translate` operations, as well as a custom operation named `$healthcheck`, which queries the configured persistence layer to report its health.

The server also bundles `$reindex` to reindex instances of Resources so they are searchable, and `$erase` to hard delete instances of Resources. To learn more about the $erase operation, read the [design document](https://github.com/IBM/FHIR/tree/main/operation/fhir-operation-erase/README.md).

To extend the server with additional operations, see [Section 4.1.2 Custom operations](#412-custom-operations)

#### 4.1.1.1 $validate
The `$validate` operation checks whether the attached content would be acceptable either generally, or as a create, update, or delete against an existing resource instance or type.

https://www.hl7.org/fhir/r4/resource-operations.html#validate

#### 4.1.1.2 $document
The `$document` operation generates a fully bundled document from a composition resource.

https://www.hl7.org/fhir/r4/composition-operations.html#document

#### 4.1.1.3 $healthcheck
The `$healthcheck` operation returns the health of the FHIR server and its datastore. In the default JDBC persistence layer, this operation creates a connection to the configured database and return its status. The operations returns `200 OK` when healthy. Otherwise, it returns an HTTP error code and an `OperationOutcome` with one or more issues.

### 4.1.2 Custom operations
In addition to the provided operations, the FHIR server supports user-provided custom operations through a Java Service Provider Interface (SPI).

To contribute an operation:
1. Implement each operation as a Java class that extends `com.ibm.fhir.operation.AbstractOperation` from `fhir-operation.jar`. Ensure that your implementation returns an appropriate `OperationDefinition` in its `getDefinition()` method, because the framework validates both the request and response payloads to ensure that they conform to the definition.

2. Create a file named `com.ibm.fhir.operation.FHIROperation` with one or more fully qualified `FHIROperation` classnames and package it in your jar under `META-INF/services/`.

3. Include your jar file under the `<WLP_HOME>/usr/servers/fhir-server/userlib/` directory of your installation.

4. Restart the FHIR server. Changes to custom operations require a server restart, because the server discovers and instantiates operations during server startup only.

After you register your operation with the server, it is available via HTTP POST at `[base]/api/1/$<yourCode>`, where `<yourCode>` is the value of your OperationDefinition's [code](https://www.hl7.org/fhir/r4/operationdefinition-definitions.html#OperationDefinition.code).

## 4.2 Notification Service
The FHIR server provides a notification service that publishes notifications about persistence events, specifically _create_, _update_, and _delete_ operations. The notification service can be used by other Healthcare components to trigger specific actions that need to occur as resources are being updated in the FHIR server datastore.

The notification service supports two implementations: WebSocket and Kafka.

### 4.2.1 FHIRNotificationEvent
The `FHIRNotificationEvent` class defines the information that is published by the notification service. Each notification event published to the WebSocket or Kafka topic is an instance of `FHIRNotificationEvent`, serialized as a JSON object. This JSON object will have the following fields:

Field name     | Type   | Description
|--------------| -----  | ------------|
`operationType`| String | The operation associated with the notification event. Valid values are _create_ and _update_.
`location`     | String | The location URI of the resource associated with the notification event. To retrieve this resource, invoke a GET request using the location URI value as the URL string.
`lastUpdated`  | String | The date and time of the last update made to the resource associated with the notification event.
`resourceId`   | String | The logical id of the resource associated with the notification event.
`resource`     | String | A stringified JSON object which is the resource associated with the notification event.

The following JSON is an example of a serialized notification event:
```
{
  "lastUpdated":"2016-06-01T10:36:23.232-05:00",
  "location":"Observation/3859/_history/1",
  "operationType":"create",
  "resourceId":"3859",
  "resource":{ …<contents of resource>… }
}
```

### 4.2.2 WebSocket
The WebSocket implementation of the notification service will publish notification event messages to a WebSocket. To enable WebSocket notifications, set the `fhirServer/notifications/websocket/enabled` property to `true`, as in the following example:

```
{
    "fhirServer":{
        …
        "notifications":{
            …
            "websocket":{
                "enabled":true
            }
        …
    }
}
```

The WebSocket location URI is `ws://<host>:<port>/fhir-server/api/v4/notification`, where `<host>` and `<port>` represent the host and port of the FHIR server's REST API endpoint. So for example, if the FHIR server endpoint's base URL is `https://localhost:9443/fhir-server/api/v4` then the corresponding location of the WebSocket would be `ws://localhost:9443/fhir-server/api/v4/notification`.

### 4.2.3 Kafka
The Kafka implementation of the notification service will publish notification event messages to a Kafka topic. To configure the Kafka notification publisher, configure properties in the `fhir-server-config.json` file as indicatesd in the following example:

```
{
    "fhirServer":{
        …
        "notifications":{
            …
            "kafka":{
                "enabled":true,
                "topicName":"fhirNotifications",
                "connectionProperties":{
                    "group.id":"securing-kafka-group",
                    "bootstrap.servers":"localhost:9093",
                    "security.protocol":"SSL",
                    "ssl.truststore.location":"resources/security/kafka.client.truststore.jks",
                    "ssl.truststore.password":"change-password",
                    "ssl.keystore.location":"resources/security/kafka.client.keystore.jks",
                    "ssl.keystore.password":"change-password",
                    "ssl.key.password":"change-password",
                    "ssl.truststore.type":"JKS",
                    "ssl.keystore.type":"JKS"
                }
            }
        …
    }
}
```

The `fhirServer/notifications/kafka/enabled` property is used to enable or disable the Kafka publisher component.

The `fhirServer/notifications/kafka/topicName` property is used to configure the appropriate topic name to which the notification events should be published.

The `fhirServer/notifications/kafka/connectionProperties` property group is used to configure the properties necessary to successfully connect to the Kafka server. You can specify an arbitrary `group.id`. The `bootstrap.servers` property is required, but the rest are optional, although if your Kafka server is configured to require an SSL connection and client authentication, then the remaining properties must also be set. For more details about Kafka-related properties, see the Kafka documentation.

In the `connectionProperties` property group in preceding example, you'll notice that the password-related properties have encoded values. To store a value requiring security (such as a password), you can use Liberty's `securityUtility` command to encode the value. See [Section 3.1 Encoded passwords](#31-encoded-passwords) for details.

Before you enable Kafka notifications, it's important to understand the topology of the environment in which the FHIR server instance will be running. Your topic name selection should be done in consideration of the topology. If you have multiple instances of the FHIR server clustered together to form a single logical endpoint, then each of those instances should be configured to use the same Kafka topic for notifications. This is so that notification consumers (subscribers) can subscribe to a single topic and receive all the notifications published by each of the FHIR server instances within the cluster.

On the other hand, if you have two completely independent FHIR server instances, then you should configure each one with its own topic name.

### 4.2.3 NATS
The [NATS](http://nats.io) implementation of the notification service publishes notification event messages to a NATS streaming cluster. To configure the NATS notification publisher, configure properties in the `fhir-server-config.json` file as shown in the following example:

```
{
    "fhirServer":{
        ...
        "notifications":{
            ...
            "nats": {
		        "enabled": true,
		        "cluster": "nats-streaming",
		        "channel": "fhirNotifications",
		        "clientId": "fhir-server",
		        "servers": "nats://nats-node1:4222,nats://nats-node2:4222,nats://nats-node3:4222",
		        "useTLS": true,
		        "truststoreLocation": "resources/security/nats.client.truststore.p12",
		        "truststorePassword": "change-password",
		        "keystoreLocation": "resources/security/nats.client.keystore.p12",
		        "keystorePassword": "change-password"
    }
        ...
    }
}
```

Set the `fhirServer/notifications/nats/enabled` property to true and provide the name of your NATS cluster for the value of `fhirServer/notifications/nats/cluster`.  You may leave `fhirServer/notifications/nats/channel` and `fhirServer/notifications/nats/clientId` as defined.  Provide the URL for one or more NATS servers as the value for `fhirServer/notifications/nats/servers`.

To use TLS to connect to your NATS cluster, set `fhirServer/notifications/nats/useTLS` to true and provide client truststore and keystore locations and passwords as the remaining config values. Ensure that your NATS cluster is configured for TLS client connections.

To store a value requiring security, such as a password, use Liberty's `securityUtility` command to encode the value. See Section 3.1 Encoded passwords for details.

### 4.2.4 Resource type filtering
By default, notification messages are published for all _create_ and _update_ persistence operations. However, the FHIR server allows you to configure a list of resource types for which notification events will be published. To do this, list the resource types for which you want to generate notifications in an array of strings within the  `fhirServer/notifications/common/includeResourceTypes` property in the `fhir-server-config.json` file, as in the following example:

```
{
    "fhirServer":{
        …
        "notifications":{
            …
            "common":{
                "includeResourceTypes":[
                     "Observation",
                     "Patient"
                ]
            },
        …
    }
}
```

With the `includeResourceTypes`property set as in the preceding example, the FHIR server publishes notification events only for `Patient` and `Observation` resources. If you omit this property or set its value to `[]` (an empty array), then the FHIR server publishes notifications for all resource types.

## 4.3 Persistence interceptors
The IBM FHIR Server supports a persistence interceptor feature that enables users to add their own logic to the REST API processing flow around persistence events. This can be used to enforce application-specific business rules associated with resources. Interceptor methods are called immediately before or after each persistence operation.

### 4.3.1 FHIRPersistenceInterceptor interface
A persistence interceptor implementation must implement the `com.ibm.fhir.persistence.interceptor.FHIRPersistenceInterceptor`
interface.

Each interceptor method receives a parameter of type `FHIRPersistenceEvent`, which contains context information related to the request being processed at the time that the interceptor method is invoked. It includes the FHIR resource, security information, request URI information, and the collection of HTTP headers associated with the request.

There are many use cases for persistence interceptors:

1.  Enforce certain application-specific governance rules, such as making sure that a patient has signed a consent form prior to allowing his/her data to be persisted. For example, the `beforeCreate` and `beforeUpdate` methods could verify that the patient has a consent agreement on file and, if not, then throw a `FHIRPersistenceInterceptorException` to prevent the _create_ or _update_ events from completing. The exception thrown by the interceptor method should include one or more OperationOutcome issues and these issues will be added to an `OperationOutcome` in the REST API response. The HTTP status code of the response will be determined by the IssueType of the first issue in the list.

2.  Perform additional access control. For example, `beforeSearch` can be used to alter the incoming SearchContext (e.g. by adding additional search parameters). Similarly `afterRead`, `afterVRead`, `afterHistory`, and `afterSearch` can be used to verify that the end user is authorized to access the resources before they are returned.

It is also possible to modify the incoming resources from the `beforeCreate` and `beforeUpdate` methods. For example, an interceptor could be used to add tags to resources on their way into the server. However, it is important to realize that interceptors are called *after* resource validation. Therefore, interceptor authors must be careful not to alter the resources in a way that breaks conformance with the profiles claimed in Resource.meta.profile or the secondary constraints in the specification. When in doubt, interceptors that modify the incoming resource can use the FHIRValidator to re-validate the resource(s) after they are altered.

### 4.3.2 Implementing a persistence interceptor
To implement a persistence interceptor, complete the following steps:

1.  Develop a Java class which implements the `FHIRPersistenceInterceptor` interface.
2.  Store the fully-qualified classname of your interceptor implementation class in a file called :

      `META-INF/services/com.ibm.fhir.persistence.interceptor.FHIRPersistenceInterceptor`

    Here's an example of the file contents:

    `com.ibm.mysolution.MyInterceptor`

3.  Copy your jar to the `<WLP_HOME>/usr/servers/fhir-server/userlib` directory so that it is accessible to the FHIR server via the classpath (the `server.xml` file contains a library element that defines this directory as a shared library).

4.  Re-start the FHIR server.

## 4.4 Registry resources
The IBM FHIR Server includes a dynamic registry of conformance resources.
The registry pre-packages all [FHIR Definitions from the specification](https://www.hl7.org/fhir/R4/downloads.html)
and uses a Java ServiceLoader to discover additional registry resource providers on the classpath.

The server consults this registry for:
* StructureDefinition, ValueSet, and CodeSystem resources for resource validation.
* SearchParameter and CompartmentDefinition resources for search.
* ValueSet and CodeSystem resources for terminology operations.
* And more.

One common technique for extending FHIR with a set of conformance resources is to build or reference an [Implementation Guide](https://www.hl7.org/fhir/implementationguide.html).

The IBM FHIR Server includes a [PackageRegistryResourceProvider](https://ibm.github.io/FHIR/guides/FHIRValidationGuide#making-profiles-available-to-the-fhir-registry-component-fhirregistry) for registering implementation guide resources.

Additionally, we [pre-package a number of popular implementation guides](https://ibm.github.io/FHIR/guides/FHIRValidationGuide#optional-profile-support) and make those available from both our GitHub Releases and [Maven Central](https://repo1.maven.org/maven2/com/ibm/fhir/).

Finally, the IBM FHIR Server includes a built-in ServerRegistryResourceProvider that can be used to bridge conformance resources from the tenant data store (uploaded through the REST API) to the registry.
This provider can be enabled/disabled via the `fhirServer/core/serverRegistryResourceProviderEnabled` property, but we recommend leaving it disabled for performance-intensive workloads.

## 4.5 Resource validation
As mentioned in the previous section, the IBM FHIR Server registry is consulted during resource validation.

### 4.5.1 HL7 spec-defined validation support
The FHIR specification provides a number of different validation resources including:

1.  XML Schemas
2.  ISO XML Schematron rules
3.  Structure Definitions / Profiles for standard resource types, data types and built-in value sets

The FHIR server validates incoming resources for create and update interactions using the resource definitions and their corresponding FHIRPath constraints. Additionally, the FHIR server provides the following `$validate` operation that API consumers can use to POST resources and get validation feedback:
```
POST <base>/<resourceType>/$validate
```

### 4.5.2 Extension validation
FHIR resources can be extended. Each extension has a url and servers can use these urls to validate the contents of the extension.

The IBM FHIR Server performs extension validation by looking up the extension definition in its internal registry.
If an instance contains extensions that are unknown to the server, then the server will include a validation warning that indicates this extension could not be validated.

### 4.5.3 Profile validation
The IBM FHIR Server can be extended with custom profile validation. This allows one to apply validation rules on the basis of the `Resource.meta.profile` values included on the resource instance.

For example, you can configure a set of FHIRPath Constraints to run for resources that claim conformance to the `http://ibm.com/fhir/profile/partner` profile when you see an input resource like the following:
```
{
    "resourceType" : "Patient",
    "meta": {
        "profile": [ "http://ibm.com/fhir/profile/partner" ]
    },
    "name" : [ {
        "family" : [ "Doe" ],
        "given" : [ "John" ]
    } ],
    "telecom" : [ {
        "value" : "555-1234",
        "system": "phone",
        "use" : "home"
    } ],
    "birthDate" : "1950-08-15"
}
```

It is also possible to configure a set of profiles, one or more of which a resource must claim conformance to and be successfully validated against in order to be persisted to the FHIR server. The FHIR server supports this optional behavior via the `fhirServer/resources/<resourceType>/profiles/atLeastOne` configuration parameter. If this configuration parameter is set to a non-empty list of profiles, then the FHIR server will perform the following validation, returning FAILURE if not successful:
 * Validate that at least one profile in the list is specified in the resource's `meta.profile` element
 * Validate that all profiles specified in the resource's `meta.profile` element are supported by the FHIR server
 * Validate that the resource's data conforms to all profiles specified in the resource's `meta.profile` element

If a profile in the list specified by the configuration parameter contains a version, for example `http://ibm.com/fhir/profile/partner|1.0`, then a profile of the same name specified in the resource's `meta.profile` element will only be considered a match if it contains exactly the same version. However, if a profile in the list specified by the configuration parameter does not contain a version, for example `http://ibm.com/fhir/profile/partner`, then a profile of the same name specified in the resource's `meta.profile` element will be considered a match whether it contains a version or not.

If this configuration parameter is not set or is set to an empty list, then the FHIR server will perform its standard validation.

The IBM FHIR Server pre-packages all conformance resources from the core specification.

See [Validation Guide - Optional profile support](https://ibm.github.io/FHIR/guides/FHIRValidationGuide#optional-profile-support) for a list of pre-built Implementation Guide resources and how to load them into the IBM FHIR server.

See [Validation Guide - Making profiles available to the fhir registry](https://ibm.github.io/FHIR/guides/FHIRValidationGuide#making-profiles-available-to-the-fhir-registry-component-fhirregistry) for information about how to extend the server with additional Implementation Guide artifacts.

## 4.6 Extending search
In addition to supporting tenant-specific search parameter extensions as described in [Section 3.2.2 Tenant-specific configuration properties](#322-tenant-specific-configuration-properties), the IBM FHIR Server also supports loading
search parameters from the registry.

For performance reasons, the registry search parameters are retrieved once and only once during startup.

The set of search parameters can filtered / refined via `fhirServer/resources/[resourceType]/searchParameters` as described in the [Search configuration guide](https://ibm.github.io/FHIR/guides/FHIRSearchConfiguration#12-filtering).

## 4.7 FHIR client API

### 4.7.1 Overview
In addition to the server, we also offer a Java API for invoking the FHIR REST APIs. The IBM FHIR Client API is based on the JAX-RS 2.0 standard and provides a simple properties-driven client that can be easily configured for a given endpoint, mutual authentication, request/response logging, and more.

### 4.7.2 Maven coordinates
To use the FHIR Client from your application, specify the `fhir-client` artifact as a dependency within your `pom.xml` file, as in the following example:

```
        <dependency>
            <groupId>com.ibm.fhir</groupId>
            <artifactId>fhir-client</artifactId>
            <version>${fhir.client.version}</version>
        </dependency>
```

### 4.7.3 Sample usage
For examples on how to use the IBM FHIR Client, look for tests like `com.ibm.fhir.client.test.mains.FHIRClientSample` from the `fhir-client` project in git. Additionally, the FHIR Client is heavilly used from our integration tests in `fhir-server-test`.

## 4.7.4 FHIR command-line interface (fhir-cli)
The FHIR command-line interface (fhir-cli for short) is a command that can be used to invoke FHIR REST API operations from the command line. The compressed file for installing the fhir-cli tool is available from [Maven Central](https://repo1.maven.org/maven2/com/ibm/fhir/fhir-cli/).

### 4.7.4.1 Installing fhir-cli
Because the fhir-cli tool is intended to be used by clients that need to access the FHIR server, it has its own installation process separate from the server. To install the fhir-cli tool, complete the following steps:

1.  Obtain the `fhir-cli.zip` file from the FHIR server installation zip or Maven.
2.  Decompress the `fhir-cli.zip` file into a directory of your choosing, for example:

    ```
    cd /mydir
    unzip fhir-cli.zip
    ```

3.  [Optional] To enable you to run fhir-cli from multiple directories, run the following command to add `fhir-cli` to your `PATH` environment variable.
    ```
    export PATH=$PATH:/mydir/fhir-cli
    ```

### 4.7.4.2 Configuring fhir-cli
The fhir-cli tool requires a properties file containing various configuration properties, such as the base endpoint URL, the username and password for basic authentication, amd so forth. The properties contained in this file are the same properties supported by the FHIR client API. The fhir-cli tool comes with a sample properties file named `fhir-cli.properties` which contains a collection of default property settings.

Using the sample properties file as a guide, you can create your own properties file to reflect the required endpoint configuration associated with the FHIR server endpoint that you would like to access. In the examples that follow, we'll refer to this file as `my-fhir-cli.properties`, although you can name the file anything you'd like.

### 4.7.4.3 Running fhir-cli
The fhir-cli tool comes with two shell scripts: `fhir-cli` (Linux&reg;) and `fhir-cli.bat` (Windows&trade;). In the examples that follow, we'll use `<fhir-cli-home>` as the location of the fhir-cli tool (that is, the `/mydir/fhir-cli` directory mentioned in preceding section).

The following examples illustrate how to invoke the fhir-cli tool:

*   Display help text
```
$ <fhir-cli-home>/fhir-cli –help

FHIR Client Command Line Interface (fhir-cli)    (c) Copyright IBM Corporation, 2016.

usage: fhir-cli [options]

Provides access to the FHIR Client API via the command line.

Options:
   -h,--help                           Display this help text
   -id,--resourceId <ID>               Use resource identifier <ID> for the operation invocation
   -o,--output <FILE>                  Write output resource to <FILE> (e.g. searchresults.json)
   -op,--operation <OPERATION>         The operation to be invoked
   -p,--properties <FILE>              Use FHIR Client properties contained in <FILE> (e.g.
                                       fhir-cli.properties)
   -qp,--queryParameter <NAME=VALUE>   Include query parameter NAME=VALUE with the operation
                                       invocation (e.g. _count=100).
   -r,--resource <FILE>                Use FHIR resource contained in <FILE> for operation
                                       invocation (e.g. patient.json)
   -t,--type <TYPE>                    Use resource type <TYPE> for the operation invocation (e.g.
                                       "Patient")
   -v,--verbose                        Display detailed output
   -vid,--versionId <VID>              Use version # <VID> for the operation invocation

OPERATION should be one of: batch | create | history | metadata | read | search | search-all |
search-post | transaction | update | validate | vread
```
*   Invoke the 'metadata' operation
```
$ <fhir-cli-home>/fhir-cli --properties my-fhir-cli.properties --operation metadata --output conformance.json

FHIR Client Command Line Interface (fhir-cli)    (c) Copyright IBM Corporation, 2016.

Invoking operation 'metadata'... done! (651ms)
Status code: 200
Response resource written to file: conformance.json
```
Note: in this example the “--output” option is used to specify that the Conformance resource should be saved in file 'conformance.json'.
*   Perform a _create_ operation
```
$ <fhir-cli-home>/fhir-cli --properties my-fhir-cli.properties --operation create --resource newpatient.json

FHIR Client Command Line Interface (fhir-cli)    (c) Copyright IBM Corporation, 2016.

Invoking operation _create_... done! (2719ms)
Status code: 201
Location URI: http://localhost:9443/fhir-server/api/v4/Patient/26b694ef-cea7-4485-a896-5ac2a1da9f64/_history/1
ETag: W/"1"
Last modified: 2016-09-13T20:51:21.048Z
```
Note: In this example, the “--resource” option is used to indicate that the contents of the new resource to be created should be read from file 'newpatient.json'.
*   Perform a 'read' operation
```
$ <fhir-cli-home>/fhir-cli --properties my-fhir-cli.properties --operation read --type Patient --resourceId 26b694ef-cea7-4485-a896-5ac2a1da9f64 -o patient1.json

FHIR Client Command Line Interface (fhir-cli)    (c) Copyright IBM Corporation, 2016.

Invoking operation 'read'... done! (321ms)
Status code: 200
ETag: W/"1"
Last modified: 2016-09-13T20:51:21.048Z
Response resource written to file: patient1.json
```
Note: the “-o” option is used as a shortcut for “--output”
*   Perform an _update_ operation
```
$ <fhir-cli-home>/fhir-cli --properties my-fhir-cli.properties --operation update --resource updatedpatient1.json
FHIR Client Command Line Interface (fhir-cli)    (c) Copyright IBM Corporation, 2016.

Invoking operation _update_... done! (2707ms)
Status code: 200
Location URI: http://localhost:9443/fhir-server/api/v4/Patient/26b694ef-cea7-4485-a896-5ac2a1da9f64/_history/2
ETag: W/"2"
Last modified: 2016-09-13T21:11:48.988Z
```
*   Perform a 'vread' operation
```
$ <fhir-cli-home>/fhir-cli --properties my-fhir-cli.properties --operation vread -t Patient -id 26b694ef-cea7-4485-a896-5ac2a1da9f64 -vid 3 -o patient1v3.json

FHIR Client Command Line Interface (fhir-cli)    (c) Copyright IBM Corporation, 2016.

Invoking operation 'vread'... done! (290ms)
Status code: 200
ETag: W/"3"
Last modified: 2016-09-13T21:18:28.412Z
Response resource written to file: patient1v3.json
```
*   Perform a 'history' operation
```
$ <fhir-cli-home>/fhir-cli --properties my-fhir-cli.properties --operation history -t Patient -id 26b694ef-cea7-4485-a896-5ac2a1da9f64 -o patient1history.json

FHIR Client Command Line Interface (fhir-cli)    (c) Copyright IBM Corporation, 2016.

Invoking operation 'history'... done! (414ms)
Status code: 200
Response resource written to file: patient1history.json
```
Note: in this example, the response resource is a Bundle containing the versions of the Patient resource.


*   Perform a 'search' operation

```
$ <fhir-cli-home>/fhir-cli --properties my-fhir-cli.properties --operation search -t Patient -qp name=Doe -o searchresults.json

FHIR Client Command Line Interface (fhir-cli)    (c) Copyright IBM Corporation, 2016.

Invoking operation 'search'... done! (543ms)
Status code: 200
Response resource written to file: searchresults.json
```

Note: in this example the `-qp` option (shortcut for `–queryParameter`) is used to specify the search criteria (that is, `name=Doe`). The response resource is a Bundle that is written to the file `searchresults.json`.

*   Perform a 'validate' operation

```
$ <fhir-cli-home>/fhir-cli --properties my-fhir-cli.properties --operation validate --resource newpatient.json

FHIR Client Command Line Interface (fhir-cli)    (c) Copyright IBM Corporation, 2016.

Invoking operation 'validate'... done! (3182ms)
Status code: 200
Response resource:

{
    "resourceType" : "OperationOutcome",
    "id" : "allok",
    "text" : {
        "status" : "additional",
        "div" : "<div xmlns=\"http://www.w3.org/1999/xhtml\"><p>All OK</p></div>"
    },
    "issue" : [ {
        "severity" : "information",
        "code" : "informational",
        "details" : {
            "text" : "All OK"
        }
    } ]
}
```

## 4.8 Using local references within request bundles
Inter-dependencies between resources are typically defined by one resource containing a field of type `Reference` which contains an _external reference_<sup id="a5">[5](#f5)</sup> to another resource. For example, an `Observation` resource could reference a `Patient` resource via the Observation's `subject` field. The value that is stored in the `Reference-type` field (for example, `subject` in the case of the `Observation` resource) could be an absolute URL, such as `https://fhirserver1:9443/fhir-server/api/v4/Patient/12345`, or a relative URL (for example, `Patient/12345`).

In order to establish a reference to a resource, you must first know its resource identifier. However, if you are using a request bundle to create both the referenced resource (`Patient` in this example) and the resource which references it (`Observation`), then it is impossible to know the `Patient`resource identifier before the request bundle has been processed (that is, before the new `Patient` resource is created).

Thankfully, the HL7 FHIR specification defines a way to express a dependency between two resources within a request bundle by using a _local reference_<sup id="a6">[6](#f6)</sup>. In the following example, a request bundle contains a `POST` request to create a new `Patient` resource, along with a `POST` request to create a new `Observation` resource that references that `Patient`:

#### 4.8.0.1 Example 1: Observation references Patient via local reference
```
{
    "resourceType" : "Bundle",
    "type" : "batch",
    "entry" : [ {
        "fullUrl" : "urn:uuid:7113a0bb-d9e0-49df-9855-887409388c69",
        "resource" : {
            "resourceType" : "Patient",
            …
        },
        "request" : {
            "method" : "POST",
            "url" : "Patient"
        }
    }, {
        "resource" : {
            "resourceType" : "Observation",
            …
            "subject" : {
                "reference" : "urn:uuid:7113a0bb-d9e0-49df-9855-887409388c69"
            },
            …
        },
        "request" : {
            "method" : "POST",
            "url" : "Observation"
        }
    } ]
}
```

In order to reference a resource via a local reference, you must first define a local identifier for that resource by specifying the `fullUrl` field within the request entry. To define a local identifier, use a value that starts with `urn:` as in the preceding example. The HL7 FHIR specification highly recommends that the value of the identifier should be a UUID-type value, although the FHIR server does not require the use of a UUID value. You can use any value you like after the `urn:` prefix as long as it is unique within the bundle. For example, you can use urn:Patient_1, urn:ABC, or urn:Foo. Just make sure that no two request entries share the same fullUrl value within the request bundle.

After you define a local identifier for the referenced resource, you can then define one or more references to that resource by using the local identifier instead of an external identifier. In the preceding example, you can see that the Observation's `subject.reference` field specifies the Patient's local identifier as specified in the `fullUrl` field of the Patient's request entry.

### 4.8.1 Processing rules
The following processing rules apply for the use of local references within a request bundle:
1.  A local identifier must be defined via a request entry's `fullUrl` field in order for that local identifier to be used in a local reference.
2.  Local references will only be recognized for local identifiers associated with requst entries with a request method of `POST` or `PUT`.
3.  `POST` requests will be processed before `PUT` requests.
4.  There is no order dependency within a request bundle for request entries defining local identifiers, and request entries which reference those local identifiers via local reference. The exception to this rule is for request entries which specify [conditional create](https://www.hl7.org/fhir/http.html#ccreate) or [conditional update](https://www.hl7.org/fhir/http.html#cond-update) requests.
5.  If a request entry specifying a conditional create or update request defines a local identifier, that request entry must be processed before a request entry which references the local identifier in a local reference.

In the example in [Section 4.8.0.1](#4801-example-1-observation-references-patient-via-local-reference), you can see that there are two POST requests and the `Patient` request entry appears in the bundle before the `Observation` request entry. However, based on rule 4, it would still be a valid request bundle if the `Observation` request entry appeared before the `Patient` request entry, unless the `Patient` request entry specified a conditional create (rule 5).

If those entries were reversed, and the `Patient` request entry specified a conditional create, then the FHIR server would return an error when processing the `Observation` request entry, because the `Patient` local identifier would not be defined yet.

The following examples also satisfy the local reference processing rules:

#### 4.8.1.1 Example 2: Observation (PUT) appears before Patient (POST)
```
{
    "resourceType" : "Bundle",
    "type" : "batch",
    "entry" : [ {
        "resource" : {
            "resourceType" : "Observation",
            "id" : "25b1fe08-7612-45eb-af80-7e15d9806b2b",
            …
            "subject" : {
                    "reference" : "urn:Patient_1"
            },
            …
        },
        "request" : {
            "method" : "PUT",
            "url" : "Observation/25b1fe08-7612-45eb-af80-7e15d9806b2b"
        }
    }, {
        "fullUrl" : "urn:Patient_1",
        "resource" : {
            "resourceType" : "Patient",
            …
        },
        "request" : {
            "method" : "POST",
            "url" : "Patient"
        }
    } ]
}
```

In Example 2, if the `Patient` request entry was a conditional create request, this would still be a valid request bundle, because `POST` requests are processed before `PUT` requests (rule 3). This means the `Patient` request entry would be processed before the `Observation` request entry, and thus the `Patient` local identifier would be defined when the `Observation` request entry was processed.

#### 4.8.1.2 Example 3: Encounter and Procedure circular references
```
{
    "resourceType" : "Bundle",
    "type" : "batch",
    "entry" : [ {
        "fullUrl" : "urn:Encounter_1",
        "resource" : {
            "resourceType" : "Encounter",
            …
            "reasonReference" : [ {
                    "reference" : "urn:Procedure_1"
            } ],
            …
        },
        "request" : {
            "method" : "POST",
            "url" : "Encounter"
        }
    }, {
        "fullUrl" : "urn:Procedure_1",
        "resource" : {
            "resourceType" : "Procedure",
            …
            "encounter" : {
                    "reference" : "urn:Encounter_1"
            },
            …
        },
        "request" : {
            "method" : "POST",
            "url" : "Procedure"
        }
    } ]
}
```

While processing a request bundle, but before processing individual request entries, the IBM FHIR server detects the use of a local identifier within any `POST` or `PUT` request entry's `fullUrl` field, and establishes a mapping between that local identifier and the corresponding external identifier that results from performing the `POST` or `PUT` operation.

Using Example 3, the FHIR server detects the use of local identifiers in the `Encounter` request entry (`urn:Encounter_1`) and in the `Procedure` request entry (`urn:Procedure_1`), and establishes a mapping between the local identifiers and the external references to be associated with the new `Encounter` and `Procedure` resources (for example, `Encounter/1cc5d299-d2be-4f93-8745-a121232ffe5b` and `Procedure/22b21fcf-8d00-492d-9de0-e25ddd409eaf`).

Then when the FHIR server processes the POST requests for the `Encounter` and `Procedure` resources, it detects the use of the local references and substitutes the corresponding external references for them before creating the new resources. Here is an example of a response bundle for the request bundle depicted in Example 3 in which we can see that the Encounter's `reasonReference.reference` field now contains a proper external reference to the newly-created `Procedure` resource, and the Procedure's `encounter.reference` field now contains a proper external reference to the newly-created `Encounter` resource:

#### 4.8.1.3 Example 4: Response bundle for Example 3
```
{
    "resourceType" : "Bundle",
    "type" : "batch-response",
    "entry" : [ {
        "resource" : {
            "resourceType" : "Encounter",
            "id" : "1cc5d299-d2be-4f93-8745-a121232ffe5b",
            …
            "reasonReference" : [ {
                    "reference" : "Procedure/22b21fcf-8d00-492d-9de0-e25ddd409eaf"
            } ],
            …
        },
        "response" : {
            "id" : "1cc5d299-d2be-4f93-8745-a121232ffe5b",
            "status" : "201",
            "location" : "Encounter/1cc5d299-d2be-4f93-8745-a121232ffe5b/_history/1",
            "etag" : "W/\"1\"",
            "lastModified" : "2017-03-01T20:56:59.540Z"
        }
    }, {
        "resource" : {
            "resourceType" : "Procedure",
            "id" : "22b21fcf-8d00-492d-9de0-e25ddd409eaf",
            …
            "encounter" : {
                "reference" : "Encounter/1cc5d299-d2be-4f93-8745-a121232ffe5b"
            },
            …
        },
        "response" : {
            "id" : "22b21fcf-8d00-492d-9de0-e25ddd409eaf",
            "status" : "201",
            "location" : "Procedure/22b21fcf-8d00-492d-9de0-e25ddd409eaf/_history/1",
            "etag" : "W/\"1\"",
            "lastModified" : "2017-03-01T20:56:59.652Z"
        }
    } ]
}
```

## 4.9 Multi-tenancy
The FHIR server includes features that allow a single instance of the server to simultaneously support multiple tenants. A tenant is defined as a group of one or more FHIR REST API consumers that share a FHIR server configuration along with one or more data stores associated with that configuration. A tenant could be a single application using the FHIR REST API, or it could be a group of applications belonging to a single customer. The main idea behind multi-tenancy is that each tenant can experience its own customized FHIR server runtime behavior and its data can be physically isolated from other tenants' data for increased security and privacy.

### 4.9.1 Specifying the tenant id
To support multi-tenancy, the FHIR server must know which tenant an incoming REST API request is intended for. To provide the tenant id to the FHIR server, a REST API consumer must set a request header in each REST API request. The name of this request header is itself configurable by setting the `fhirServer/core/tenantIdHeaderName` configuration property in the FHIR server's global configuration file (located at `$⁠{server.config.dir}/config/default/fhir-server-config.json`). The following example shows the default setting for this configuration parameter:
```

{
  "fhirServer":{
      "core":{
            "tenantIdHeaderName":"X-FHIR-TENANT-ID"
      },
      …
   }
}
```

With this configuration in place, each REST API consumer would need to set the `X-FHIR-TENANT-ID` request header to the appropriate tenant id. Each tenant's tenant id value is assigned by the deployer. It is simply a short name associated with the tenant and must be unique among all tenants supported by a single FHIR server instance. For example, let's suppose Acme Healthcare, Inc. is using the FHIR server and their tenant id has been assigned by the deployer as “acme”. In this case, Acme-related applications would set the following request header in each REST API request: `X-FHIR-TENANT-ID: acme`

As mentioned earlier, the name of the request header is configurable in the FHIR server's global configuration file. For example, the FHIR server deployer could configure the request header name to be `X-WHCLSF-tenant-id` by setting `tenantIdHeaderName` as shown in the following example:
```
{
   "fhirServer":{
      "core":{
            "tenantIdHeaderName":"X-WHCLSF-tenant-id"
      },
      …
   }
}
```

This would be useful in an environment where the applications might already be using a similar type of request header. With this configuration in place, the “Acme Healthcare, Inc.” tenant would set the following request header in each REST API request:
    `X-WHCLSF-tenant-id: acme`


### 4.9.2 Configuration properties
The FHIR server allows a deployer to configure a subset of the supported configuration properties on a tenant-specific basis.
For a complete list of configuration properties supported on a per-tenant basis, see [Section 5.1.3 Property attributes](#513-property-attributes).

When the FHIR server needs to retrieve any of the tenant-specific configuration properties, it does so dynamically each time the property value is needed. This means that a deployer can change the value of a tenant-specific property within a tenant's configuration file on disk, and the FHIR server will immediately “see” the new value the next time it tries to retrieve it. For example, suppose the deployer initially defines the `acme` tenant's `fhir-server-config.json` file such that the `fhirServer/core/defaultPrettyPrint` property is set to true.

Requests from the `acme` tenant would result in pretty-printed responses (with newlines and indentation), making it easier for humans to read.
Now suppose the deployer changes the value of that property to true within the `acme` tenant's `fhir-server-config.json` file.
A subsequent REST API request would then see the output condensed into a single line with minimal whitespace.

#### 4.9.2.1 Examples
This section contains examples of both a global (default) configuration and a tenant-specific configuration.

##### Global configuration (default)
The global configuration contains non-tenant specific configuration parameters (configuration parameters that are not resolved or used on a tenant-specific basis), as well as default values for tenant-specific configuration parameters.

`${server.config.dir}/config/default/fhir-server-config.json`

``` json
{
    "__comment":"FHIR server global (default) configuration",
    "fhirServer":{
        "core":{
            "defaultPrettyPrint":false,
            "tenantIdHeaderName":"X-FHIR-TENANT-ID"
        },
        "notifications":{
            "common":{
                "includeResourceTypes":[
                    "QuestionnaireResponse",
                    "CarePlan",
                    "MedicationAdministration",
                    "Device",
                    "DeviceComponent",
                    "DeviceMetric",
                    "MedicationOrder",
                    "Observation"
                ]
            },
            "websocket":{
                "enabled":false
            },
            "kafka":{
                "enabled":false,
                "topicName":"fhirNotifications",
                "connectionProperties":{
                }
            }
        },
        "audit": {
            "serviceClassName" : "com.ibm.fhir.audit.impl.NopService",
            "serviceProperties" : {
            }
        },
        "persistence":{
            "factoryClassname":"com.ibm.fhir.persistence.jdbc.FHIRPersistenceJDBCFactory",
            "common":{
                "__comment":"Configuration properties common to all persistence layer implementations",
                "updateCreateEnabled":true
            },
            "jdbc":{
                "__comment":"Configuration properties for the JDBC persistence implementation",
            },
        …
        }
    …
    }
```

##### Acme Healthcare, Inc. (acme)
The Acme Healthcare, Inc tenant configuration overrides the `fhirServer/core/defaultPrettyPrint` property so that the development
team can more easilly read the messages.

`${server.config.dir}/config/acme/fhir-server-config.json`

```
{
    "__comment":"FHIR server configuration for tenant: Acme Healthcare, Inc.",
    "fhirServer":{
        "core":{
            "defaultPrettyPrint":true
        }
    }
}
```

It is also possible to configure the persistence properties for a specific tenant, for example to set an alternate
database hostname or database schema name.

## 4.10 Bulk data operations
The IBM FHIR Server implements bulk data export according to the [HL7 FHIR BulkDataAccess IG: STU1](http://hl7.org/fhir/uv/bulkdata/STU1/export/index.html), and bulk data import is implemented according to the [Proposal for $import Operation](https://github.com/smart-on-fhir/bulk-import/blob/master/import.md).

There are 2 modules involved:

- fhir-operation-bulkdata
- fhir-bulkdata-webapp   

The *fhir-operation-bulkdata* module implements the REST APIs for bulk data export, import and status as FHIR Operations.  There are five operations:

| Operation | Path |
|-----|-----|
| ExportOperation| system `$export` |
| PatientExportOperation| Patient `Patient/$export` |
| GroupExportOperation| Group `Group/[id]/$export` |
| ImportOperation | import resources using the system endpoint, `$import` |
| StatusOperation | polling status for import and export `$bulkdata-status` |

Each operation queues a job with the Open Liberty JavaBatch framework. Each job instance unit-of-work is executed as a job with the *fhir-bulkdata-webapp* module. There are 5 JavaBatch jobs defined in the *fhir-bulkdata-webapp* module for the above 3 export operations and 1 import operation:

| Java Batch Job | Operation |
|-----|-----|
| FhirBulkExportChunkJob| `$export` |
| FhirBulkExportFastJob| `$export` |
| FhirBulkExportPatientChunkJob| `Patient/$export` |
| FhirBulkExportGroupChunkJob| `Group/[id]/$export` |
| FhirBulkImportChunkJob | `$import` |

The *fhir-bulkdata-webapp* module is a wrapper for the whole BulkData web application, which is the build artifact - fhir-bulkdata-webapp.war. This web archive is copied to the `apps/` directory of the liberty server. The feature is configured using the `configDropins/default/bulkdata.xml`, such as:

```xml
<webApplication id="fhir-bulkdata-webapp" location="fhir-bulkdata-webapp.war" name="fhir-bulkdata-webapp">
    <classloader privateLibraryRef="configResources,fhirUserLib"/>
    <application-bnd>
        <security-role id="users" name="FHIRUsers">
            <group id="bulkUsersGroup" name="FHIRUsers"/>
        </security-role>
    </application-bnd>
</webApplication>
```

The Bulk Data web application writes the exported FHIR resources to an IBM Cloud Object Storage (COS), any Amazon S3-Compatible bucket (e.g, Amazon S3, minIO etc), or directory as configured in the per-tenant server configuration under `fhirServer/bulkdata`. The following is an example configuration for bulkdata; please refer to section 5 for the detailed description of these properties:

``` json
"bulkdata": {
    "enabled": true,
    "core": {
        "api": {
            "url": "https://localhost:9443/ibm/api/batch",
            "user": "fhiradmin",
            "password": "change-password",
            "truststore": "resources/security/fhirTrustStore.p12",
            "truststorePassword": "change-password"
        },
        "cos" : {
            "useServerTruststore": true
        },
        "pageSize": 100,
        "batchIdEncryptionKey": "example-password",
        "maxPartitions": 3,
        "maxInputs": 5
    },
    "storageProviders": {
        "default" : {
            "type": "file",
            "fileBase": "/output/bulkdata",
            "disableOperationOutcomes": true,
            "duplicationCheck": false,
            "validateResources": false
        },
        "minio" : {
            "type": "aws-s3",
            "bucketName": "fhirbulkdata",
            "location": "us",
            "endpointInternal": "https://minio:9000",
            "endpointExternal": "https://localhost:9000",
            "auth" : {
                "type": "hmac",
                "accessKeyId": "example",
                "secretAccessKey": "example-password"
            },
            "enableParquet": false,
            "disableBaseUrlValidation": true,
            "disableOperationOutcomes": true,
            "duplicationCheck": false,
            "validateResources": false,
            "create": false,
            "presigned": true
        }
    }
}
```

Each tenant's configuration may define multiple storageProviders. The default is assumed, unless specified with the `X-FHIR-BULKDATA-PROVIDER` and `X-FHIR-BULKDATA-PROVIDER-OUTCOME`. Each tenant's configuration may mix the different providers, however each provider is only of a single type. For instance, `minio` is `aws-s3` and `default` is `file`. Note, type `http` is only applicable to `$import` operations. Export is only supported with s3 and file.

To use Amazon S3 bucket for exporting, please set `accessKeyId` to S3 access key, and set `secretAccessKey` to the S3 secret key, and the auth type to `hmac`.

Basic system exports to S3 without typeFilters use a streamlined implementation which bypasses the IBM FHIR Server Search API for direct access to the data enabling better throughput. The `fhirServer/bulkdata/core/systemExportImpl` property can be used to disable the streamlined system export implementation. To use the legacy implementation based on IBM FHIR Server search, set the value to "legacy". The new system export implementation is used by default for any export not using typeFilters. Exports using typeFilters use FHIR Search, and cannot use the streamlined export.

To import using the `$import` operation with `https`, one must additionally configure the `fhirServer/bulkdata/validBaseUrls`. For example, if one stores bulk data at `https://test-url1.cos.ibm.com/bucket1/test.ndjson` and `https://test-url2.cos.ibm.com/bucket2/test2.ndjson` you must specify both baseUrls in the configuration:

```json
    "validBaseUrls": [
        "https://test-url1.cos.ibm.com/bucket1",
        "https://test-url2.cos.ibm.com/bucket2"
    ]
```

These base urls are not checked when using cloud object store and bulk-import. If you need to disable the validBaseUrls feature you may add `fhirServer/bulkdata/storageProviders/(source)/disableBaseUrlValidation` as `true`.

For Bulk Data import, the `fhirServer/bulkdata/core/maxInputs` is used to configure a maximum number of inputs supported by the instance. The default number is 5. There is a hard character limit on the total input type and url must be under 4096 characters, as such the configuration may be tuned for each url scheme.

Note: When `$import` is executed, if a resource to import includes a `Resource.id` then this id is honored (via create-on-update). If `Resource.id` is not valued, the server will perform a create and assign a new `Resource.id` for this resource.

Following is the beautified response of sample polling location request after the export is finished:

```json
{
"transactionTime": "2020/01/20 16:53:41.160 -0500",
"request": "https://myserver/fhir-server/api/v4/$export?_type=Patient",
"requiresAccessToken": false,
"output" : [
  { "type" : "AllergyIntolerance",
      "url": "https://s3.us-south.cloud-object-storage.appdomain.cloud/fhir-bulkimexport-connectathon/6SfXzbGvYl1nTjGbf5qeqJDFNjyljiGdKxXEJb4yJn8=/AllergyIntolerance_1.ndjson",
    "count": 20},
  { "type" : "AllergyIntolerance",
      "url": "https://s3.us-south.cloud-object-storage.appdomain.cloud/fhir-bulkimexport-connectathon/6SfXzbGvYl1nTjGbf5qeqJDFNjyljiGdKxXEJb4yJn8=/AllergyIntolerance_2.ndjson",
    "count": 8},
  { "type" : "Observation",
      "url": "https://s3.us-south.cloud-object-storage.appdomain.cloud/fhir-bulkimexport-connectathon/6SfXzbGvYl1nTjGbf5qeqJDFNjyljiGdKxXEJb4yJn8=/Observation_1.ndjson",
    "count": 234},
  { "type" : "Observation",
      "url": "https://s3.us-south.cloud-object-storage.appdomain.cloud/fhir-bulkimexport-connectathon/6SfXzbGvYl1nTjGbf5qeqJDFNjyljiGdKxXEJb4yJn8=/Observation_2.ndjson",
    "count": 81}]
}
```

For the Import Operation, the polled status includes an indication of `$import` and the location of the OperationOutcome NDJSON files and the corresponding failure and success counts.

For S3 exports, the bulk data feature may use presigned urls.  To enable presigned urls, the authentication type must be `hmac` and `fhirServer/bulkdata/storageProviders/(source)/presigned` must be `true`.  The urls become:

```
https://s3.appdomain.cloud/fhir-example/Patient_1.ndjson?X-Amz-Algorithm=AWS4-HMAC-SHA256&X-Amz-Credential=fcEXbf9cc1ac49e99eEX77%2F20210228%2Fus%2Fs3%2Faws4_request&X-Amz-Date=20210EXT160538Z&X-Amz-Expires=86400&X-Amz-SignedHeaders=host&X-Amz-Signature=5ecfc207546b9737fd38d4f0EXEX1c58f4f82976338a44c
```

The presigned URL is valid for 86400 seconds (1 day).

Note, the deletion of an a job is split into two phases, ACCEPTED (202) response and DELETED (204).  202 is returned until the operation is stopped or removed, and then 204.

Prior to version 4.8.1, the exported `ndjson` file is configured with public access automatically and with 2 hours expiration time using `fhirServer/bulkdata/storageProviders/(source)/exportPublic`. The exported content is best made available with  presigned urls with the `hmac` authentication type.

In 4.8.1, the randomly generated path is used to uniquely identify the exported files in a single folder.

JavaBatch feature must be enabled in `server.xml` as following on the Liberty server:

```xml
<featureManager>
    ...
    <feature>batchManagement-1.0</feature>
    ...
</featureManager>
```

The JavaBatch user is configured in `bulkdata.xml` and the `fhir-server-config.json`:

```xml
<authorization-roles id="com.ibm.ws.batch">
	<security-role name="batchAdmin">
		<user name="fhiradmin"/>
	</security-role>
	<security-role name="batchSubmitter">
		<user name="fhiruser"/>
	</security-role>
	<security-role name="batchMonitor">
		<user name="fhiradmin"/>
		<user name="fhiruser"/>
	</security-role>
</authorization-roles>
```

Note: The batch-user referenced in the `fhir-server-config.json` must have a role of at least batchSubmitter.

By default, in-memory Derby database is used for persistence of the JavaBatch Jobs as configured in `fhir-server/configDropins/defaults/bulkdata.xml`. This database is destroyed on the restart of the IBM FHIR Server, and does not support load balancing.

To support IBM Db2 on IBM Cloud, copy `fhir-server/configDropins/disabled/db2-cloud/bulkdata.xml` to `fhir-server/configDropins/defaults/bulkdata.xml` replacing the existing bulkdata.xml. One can configure the Datasource by setting the following environment variables:

| Variable          | Default     | Description                                                    |
|-------------------|-------------|----------------------------------------------------------------|
| BATCH_DB_HOSTNAME | `blank`     | The hostname of the db2 instance                               |
| BATCH_DB_NAME     | BLUDB       | The database name                                              |
| BATCH_DB_SCHEMA   | FHIR_JBATCH | The Schema Name configured to support the Java Batch framework |
| BATCH_DB_PORT     | 50001       | The port configured to support the database                    |
| BATCH_DB_APIKEY   | `blank`     | The API Key for the Db2 Cloud database                         |

Instruction is also provided in 'Configuring a Liberty Datasource with API Key' section of the DB2OnCloudSetup guide to configure DB2 service in IBM Clouds as JavaBatch persistence store. The JavaBatch schema is created using the `fhir-persistence-schema` command line interface jar.

To support IBM Db2 with a user-name and password , copy `fhir-server/configDropins/disabled/db2/bulkdata.xml` to `fhir-server/configDropins/defaults/bulkdata.xml` replacing the existing bulkdata.xml. One can configure the Datasource by setting the following environment variables:

| Variable          | Default         | Description                                                    |
|-------------------|-----------------|----------------------------------------------------------------|
| BATCH_DB_HOSTNAME | `blank`         | The hostname of the db2 instance                               |
| BATCH_DB_NAME     | FHIRDB          | The database name                                              |
| BATCH_DB_SCHEMA   | FHIR_JBATCH     | The Schema Name configured to support the Java Batch framework |
| BATCH_DB_PORT     | 50000           | The port configured to support the database                    |
| BATCH_DB_USER     | db2inst1        | The user for the Db2 database                                  |
| BATCH_DB_PASSWORD | `blank`         | The password for the Db2 database                              |
| BATCH_DB_SSL      | true            | The ssl connection is either true or false                     |

If one wants to support Postgres with a user-name and password , one should copy `fhir-server/configDropins/disabled/postgres/bulkdata.xml` to `fhir-server/configDropins/defaults/bulkdata.xml` replacing the existing bulkdata.xml. One can configure the Datasource by setting the following environment variables:

| Variable               | Default         | Description                                                    |
|------------------------|-----------------|----------------------------------------------------------------|
| BATCH_DB_HOSTNAME      | `blank`         | The hostname of the postgres instance                          |
| BATCH_DB_NAME          | FHIRDB          | The database name                                              |
| BATCH_DB_SCHEMA        | FHIR_JBATCH     | The Schema Name configured to support the Java Batch framework |
| BATCH_DB_PORT          | 5432            | The port configured to support the database                    |
| BATCH_DB_USER          | fhirserver      | The user for the postgres database                             |
| BATCH_DB_PASSWORD      | `blank`         | The password for the postgres database                         |
| BATCH_DB_SSL           | true            | The ssl connection is either true or false                     |
| BATCH_DB_SSL_CERT_PATH | false           | The ssl connection is either true or false                     |

Note: If you use PostgreSQL database as IBM FHIR Server data store or the JavaBatch job repository, please enable `max_prepared_transactions` in postgresql.conf, otherwise the import/export JavaBatch jobs fail.

For more information about Liberty JavaBatch configuration, please refer to [IBM WebSphere Liberty Java Batch White paper](https://www-03.ibm.com/support/techdocs/atsmastr.nsf/webindex/wp102544).

### 4.10.1 Integration Testing
To integration test, there are tests in `ExportOperationTest.java` in `fhir-server-test` module with server integration test cases for system, patient and group export. Further, there are tests in `ImportOperationTest.java` in `fhir-server-test` module. These tests rely on the `fhir-server-config-db2.json` which specifies two storageProviders.

### 4.10.2 Export to Parquet
Version 4.4 of the IBM FHIR Server introduced experimental support for exporting to Parquet format (as an alternative to the default NDJSON export). However, due to the size of the dependencies needed to make this work, this feature is disabled by default.

To enable export to parquet, an administrator must:
1. make Apache Spark (version 3.0) and the IBM Stocator adapter (version 1.1) available to the fhir-bulkdata-webapp by dropping the necessary jar files under `fhir-server/userlib` directory; and
2. set the `/fhirServer/bulkdata/storageProviders/(source)/enableParquet` config property to `true`

An alternative way to accomplish the first part of this is to change the scope of these dependencies from the fhir-bulkdata-webapp pom.xml and rebuild the webapp to include them.

### 4.10.3 Job Logs
Because the bulk import and export operations are built on Liberty's java batch implementation, users may need to check the [Liberty batch job logs](https://www.ibm.com/support/knowledgecenter/SSEQTP_liberty/com.ibm.websphere.wlp.doc/ae/rwlp_batch_view_joblog.html) for detailed step information / troubleshooting.

In a standard installation, these logs will be at `wlp/usr/servers/fhir-server/logs/joblogs`.
In the `ibmcom/ibm-fhir-server` docker image, these logs will be at `/logs/joblogs`.

Note, if you are using the default derby, the logs are overwritten upon restart of the server. You should use Db2 or Postgres for production purposes.

## 4.11 Audit logging service
The Audit logging service pushes FHIR server audit events for FHIR operations in [Cloud Auditing Data Federation (CADF)](https://www.dmtf.org/standards/cadf) standard format to a Kafka backend, such as *IBM Cloud Event Streams service*.

There is early support for the [FHIR Standard: AuditEvent format](https://www.hl7.org/fhir/auditevent.html).

### 4.11.1 CADF audit log entry

Each FHIR interaction triggers a CADF audit log entry to be logged. The mapping of FHIR interaction to CADF action is as follows:

| FHIR Interaction                                    | CADF Action |
|-----------------------------------------------------|-------------|
|`history,metadata,read,search,validate,version read` |   read      |
|`create`                                             |   create    |
|`update`                                             |   update    |
|`delete`                                             |   delete    |
|`bundle,custom operation,patch`                      |   unknown   |

The following table describes the JSON fields of the CADF audit log entries logged by the FHIR server:

| CADF Audit Log Entry Field                           | Description |
|------------------------------------------------------|-------------|
|`action`                                              |Action that created the audit event. Possible values are "read", "update", "create", "delete", and "unknown".|
|`eventTime`                                           |Audit event creation timestamp.|
|`eventType`                                           |Audit event type. Value is always "activity".|
|`id`                                                  |Globally unique identifier for the audit event.|
|`outcome`                                             |Action outcome. Possible values are "success", "failure", "unknown", and "pending".|
|`typeURI`                                             |TypeURI property of the CADF event entity. Value is always "http://schemas.dmtf.org/cloud/audit/1.0/event".|
|`attachments`                                         |Note: Contains FHIR server-specific audit event data.|
|`attachments/contentType`                             |FHIR server-specific audit event data content type. Value is always "application/json".|
|`attachments/content`                                 |Note: Contents of this field (with its subfields) is encoded as Base64.
|`attachments/content/request_unique_id`               |Globally unique identifier for the FHIR server request.|
|`attachments/content/action`                          |FHIR action type. Possible values are "C" (create), "U" (update), "R" (read), "D" (delete), "P" (patch), and "O" (custom operation).|
|`attachments/content/operation_name`                  |FHIR custom operation name.|
|`attachments/content/start_time`                      |FHIR request start time.|
|`attachments/content/end_time`                        |FHIR request end time.|
|`attachments/content/api_parameters/request`          |FHIR request URL.|
|`attachments/content/api_parameters/request_status`   |FHIR request HTTP status (e.g. 200).|
|`attachments/content/data/resource_type`              |Resource type of FHIR resource that was created, updated, or deleted.|
|`attachments/content/data/id`                         |Resource ID of FHIR resource that was created, updated, or deleted.|
|`attachments/content/data/version`                    |Updated version of FHIR resource that was created, updated, or deleted.|
|`attachments/content/batch/resources_read`            |FHIR resource count retrieved on a search request.|
|`attachments/content/event_type`                      |FHIR event type. Possible values are "fhir-create", "fhir-update", "fhir-patch", "fhir-delete", "fhir-read", "fhir-version-read", "fhir-history", "fhir-search", "fhir-bundle", "fhir-validate", "fhir-metadata", and "fhir-operation".|
|`attachments/content/description`                     |FHIR event type description. Possible values are "FHIR Create request", "FHIR Update request", "FHIR Patch request", "FHIR Delete request", "FHIR Read request", "FHIR VersionRead request", "FHIR History request", "FHIR Search request", "FHIR Bundle request", "FHIR Validate request", "FHIR Metadata request", and "FHIR Operation request".|
|`attachments/content/client_cert_cn`                  |Value is determined by "IBM-App-cli-CN" HTTP header of the FHIR request.|
|`attachments/content/client_cert_issuer_ou`           |Value is determined by "IBM-App-iss-OU" HTTP header of the FHIR request.|
|`attachments/content/location`                        |IP address and hostname of the source of the FHIR request.|
|`initiator/id`                                        |Value is always "TENANT_ID@fhir-server", where TENANT_ID is replaced with the tenant ID.|
|`initiator/typeURI`                                   |Value is always "compute/machine".|
|`initiator/host`                                      |IP address of FHIR server localhost.|
|`initiator/credential/token`                          |Value is always "user-AUTH_USER", where AUTH_USER is replaced with the name of the authenticated user.|
|`initiator/geolocation/city`                          |Value determined by "fhirServer/audit/serviceProperties/geoCity" configuration property.|
|`initiator/geolocation/state`                         |Value determined by "fhirServer/audit/serviceProperties/geoState" configuration property.|
|`initiator/geolocation/region`                        |Value determined by "fhirServer/audit/serviceProperties/geoCounty" configuration property.|
|`observer/id`                                         |Value is always "fhir-server".|
|`observer/typeURI`                                    |Value is always "compute/node".|
|`observer/name`                                       |Value is always "Fhir Audit".|
|`observer/geolocation/city`                           |Value is determined by "fhirServer/audit/serviceProperties/geoCity" configuration property.|
|`observer/geolocation/state`                          |Value is determined by "fhirServer/audit/serviceProperties/geoState" configuration property.|
|`observer/geolocation/region`                         |Value is determined by "fhirServer/audit/serviceProperties/geoCounty" configuration property.|

Note for Batch/Transactions, attachments/content includes counts of the number of C-R-U-D-E actions.

### 4.11.2 Enable audit logging service
Please refer to the property names that start with `fhirServer/audit/` in [5.1 Configuration properties reference](#51-configuration-properties-reference) for how to enable and configure the CADF audit logging service.

### 4.11.3 Configuration of audit logging service

There are two types of configuration for the Audit Logging Service. The first type is using the environment variable, and the second is the configuration driven from the fhir-server-config.json.

For example, the following uses the 'config' in order to config the Kafka publisher as part of the audit logging service.

```
"audit": {
    "serviceClassName" : "com.ibm.fhir.audit.impl.KafkaService",
    "serviceProperties" : {
        "load": "config",
    }
```

Or, you could load from an environment, note, this is the default behavior.

```
"audit": {
    "serviceClassName" : "com.ibm.fhir.audit.impl.KafkaService",
    "serviceProperties" : {
        "load": "environment",
    }
```

#### 4.11.3.1 Environment Variable Configuration of audit logging service

The audit logging service gets the event streams service credential from environment variable EVENT_STREAMS_AUDIT_BINDING with values like this:

```
    {
  "api_key": "xxxxxxxxxxxxxxxx_xxxxx_xxxxxxxxxxxxxxxxxxx",
  "apikey": "xxxxxxxxxxxxxxxx_xxxxx_xxxxxxxxxxxxxxxxxxx",
   …
  "kafka_brokers_sasl": [
    "broker-1-0server:9093",
    "broker-2-0server:9093",
    "broker-5-0server:9093",
    "broker-4-0server:9093",
    "broker-3-0server:9093",
    "broker-0-0server:9093"
  ],
   …
}
```

If you are using the IBM EventStreams on IBM Cloud, the service credential can be generated automatically when you run:

```
    ibmcloud ks cluster-service-bind --cluster <cluster_name_or_ID> --namespace <namespace> --service <event_streams_service_instance_name> …
```

to bind your event streams service instance to your Kubernetes cluster.

And then in the YAML file for your Kubernetes deployment, specify the environment variable EVENT_STREAMS_AUDIT_BINDING that references the binding key of the generated secret(binding-<event_streams_service_instance_name>) as following:

```
            - name: EVENT_STREAMS_AUDIT_BINDING
                valueFrom:
                  secretKeyRef:
                    key: binding
                    name: binding-<event_streams_service_instance_name>
```

Please refer to https://cloud.ibm.com/docs/containers?topic=containers-service-binding for detailed instructions if needed.

#### 4.11.3.2 fhir-server-config.json Configuration of audit logging service

```
"audit": {
    "serviceClassName" : "com.ibm.fhir.audit.impl.KafkaService",
    "serviceProperties" : {
        "load": "config",
        "mapper": "cadf",
        "auditTopic": "FHIR_AUDIT",
        "geoCity": "Dallas",
        "geoState": "TX",
        "geoCounty": "US",
        "kafka" : {
            "sasl.jaas.config": "********",
            "bootstrap.servers": "********",
            "sasl.mechanism": "PLAIN",
            "security.protocol": "SASL_SSL",
            "ssl.protocol": "TLSv1.2",
            "ssl.enabled.protocols": "TLSv1.2",
            "ssl.endpoint.identification.algorithm": "HTTPS"
        },
        "kafkaServers": "********",
        "kafkaApiKey": "********"
    }
```

The service can map to the CADF format or the FHIR AuditEvent resource format by declaring a mapper type - 'cadf' or 'auditevent'.

- *CADF* Example
```
{
    "action": "create",
    "eventTime": "2020-12-10 16:49:22.307",
    "eventType": "activity",
    "id": "c62ee8f8-be77-49d0-aad0-c0bf52a05fdf",
    "outcome": "success",
    "typeURI": "http://schemas.dmtf.org/cloud/audit/1.0/event",
    "tags": [
    ],
    "target": {
        "id": "176629076d7-ef3e8608-cd07-4c20-8823-ddfe46237052",
        "typeURI": "data/database",
        "addresses": [
            {
                "url": "https://test.io:443/fhir-server/api/v4/Patient",
                "name": "",
                "port": ""
            }
        ],
        "geolocation": {
            "city": "Hamil",
            "state": "TEXAS",
            "region": "USA",
            "annotations": [
            ]
        },
        "addresses": [
            {
                "url": "https://test.io:443/fhir-server/api/v4/Patient",
                "name": "",
                "port": ""
            }
        ]
    },
    "attachments": [
        {
            "contentType": "application/json",
            "content": "rO0ABXQCUQp7CiAgICAicmVxdWVzdF91bmlxdWVfaWQiOiAiYzYyZWU4ZjgtYmU3Ny00OWQwLWFhZDAtYzBiZjUyYTA1ZmRmIiwKICAgICJhY3Rpb24iOiAiQyIsCiAgICAic3RhcnRfdGltZSI6ICIyMDIwLTEyLTEwIDE2OjQ5OjIyLjE2OCIsCiAgICAiZW5kX3RpbWUiOiAiMjAyMC0xMi0xMCAxNjo0OToyMi4zMDciLAogICAgImFwaV9wYXJhbWV0ZXJzIjogewogICAgICAgICJyZXF1ZXN0IjogImh0dHBzOi8vbG9jYWxob3N0Ojk0NDMvZmhpci1zZXJ2ZXIvYXBpL3Y0L1ZlcmlmaWNhdGlvblJlc3VsdCIsCiAgICAgICAgInJlcXVlc3Rfc3RhdHVzIjogMjAxCiAgICB9LAogICAgImRhdGEiOiB7CiAgICAgICAgInJlc291cmNlX3R5cGUiOiAiVmVyaWZpY2F0aW9uUmVzdWx0IiwKICAgICAgICAiaWQiOiAiMTc2NGQ4ZWEzMGEtYzUxOGMxOWItMWM0Zi00Yjc0LThhMDMtNGM5NjA0YmZkYjZlIiwKICAgICAgICAidmVyc2lvbl9pZCI6ICIxIgogICAgfSwKICAgICJldmVudF90eXBlIjogImZoaXItY3JlYXRlIiwKICAgICJkZXNjcmlwdGlvbiI6ICJGSElSIENyZWF0ZSByZXF1ZXN0IiwKICAgICJsb2NhdGlvbiI6ICIxMjcuMC4wLjEvbG9jYWxob3N0Igp9"
        }
    ],
    "initiator": {
        "id": "default@fhir-server",
        "typeURI": "compute/machine",
        "host": "192.168.86.20",
        "credential": {
            "token": "user-fhiruser"
        },
        "geolocation": {
            "city": "Dallas",
            "state": "TX",
            "region": "US",
            "annotations": [
            ]
        }
    },
    "observer": {
        "id": "fhir-server",
        "typeURI": "compute/node",
        "name": "IBM FHIR Server - Audit",
        "geolocation": {
            "city": "Dallas",
            "state": "TX",
            "region": "US",
            "annotations": [
            ]
        }
    }
}
```

- *AuditEvent* Example

```
{
    "resourceType": "AuditEvent",
    "type": {
        "system": "http://terminology.hl7.org/CodeSystem/audit-event-type",
        "code": "rest",
        "display": "Restful Operation"
    },
    "subtype": [
        {
            "system": "http://hl7.org/fhir/restful-interaction",
            "code": "search",
            "display": "search"
        }
    ],
    "action": "E",
    "period": {
        "start": "2020-12-10T16:38:14.466Z",
        "end": "2020-12-10T16:38:14.631Z"
    },
    "recorded": "2020-12-10T11:38:14.632173-05:00",
    "outcome": "0",
    "outcomeDesc": "success",
    "purposeOfEvent": [
        {
            "coding": [
                {
                    "system": "http://terminology.hl7.org/CodeSystem/v3-ActReason",
                    "code": "PurposeOfUse",
                    "display": "PurposeOfUse"
                }
            ]
        }
    ],
    "agent": [
        {
            "role": [
                {
                    "coding": [
                        {
                            "system": "http://terminology.hl7.org/CodeSystem/extra-security-role-type",
                            "code": "datacollector",
                            "display": "datacollector"
                        }
                    ]
                }
            ],
            "name": "fhir-server",
            "requestor": true,
            "network": {
                "address": "internal-ip",
                "type": "1"
            }
        }
    ],
    "source": {
        "site": "127.0.0.1/localhost",
        "observer": {
            "reference": "fhir-server"
        },
        "type": [
            {
                "system": "http://terminology.hl7.org/CodeSystem/security-source-type",
                "code": "4",
                "display": "Application Server"
            }
        ]
    },
    "entity": [
        {
            "securityLabel": [
                {
                    "system": "http://terminology.hl7.org/CodeSystem/v3-Confidentiality",
                    "code": "N",
                    "display": "normal"
                }
            ],
            "description": "FHIR Search request",
            "query": "MTI3LjAuMC4xL2xvY2FsaG9zdC97X3RhZz1baHR0cDovL2libS5jb20vZmhpci90YWd8dGFnMixodHRwOi8vaWJtLmNvbS9maGlyL3RhZ3x0YWddLCBfY291bnQ9WzEwMDBdLCBfcGFnZT1bMV19",
            "detail": [
                {
                    "type": "FHIR Context",
                    "valueBase64Binary": "CnsKICAgICJyZXF1ZXN0X3VuaXF1ZV9pZCI6ICIzMmJmMDNhNS1kNmQ1LTQ2MTEtYmFjYS0wNjdkMzcwMDYyMzUiLAogICAgImFjdGlvbiI6ICJSIiwKICAgICJzdGFydF90aW1lIjogIjIwMjAtMTItMTAgMTY6Mzg6MTQuNDY2IiwKICAgICJlbmRfdGltZSI6ICIyMDIwLTEyLTEwIDE2OjM4OjE0LjYzMSIsCiAgICAiYXBpX3BhcmFtZXRlcnMiOiB7CiAgICAgICAgInJlcXVlc3QiOiAiaHR0cHM6Ly9sb2NhbGhvc3Q6OTQ0My9maGlyLXNlcnZlci9hcGkvdjQvX3NlYXJjaD9fdGFnPWh0dHAlM0ElMkYlMkZpYm0uY29tJTJGZmhpciUyRnRhZyU3Q3RhZzIlMkNodHRwJTNBJTJGJTJGaWJtLmNvbSUyRmZoaXIlMkZ0YWclN0N0YWcmX2NvdW50PTEwMDAmX3BhZ2U9MSIsCiAgICAgICAgInJlcXVlc3Rfc3RhdHVzIjogMjAwCiAgICB9LAogICAgInF1ZXJ5IjogIntfdGFnPVtodHRwOi8vaWJtLmNvbS9maGlyL3RhZ3x0YWcyLGh0dHA6Ly9pYm0uY29tL2ZoaXIvdGFnfHRhZ10sIF9jb3VudD1bMTAwMF0sIF9wYWdlPVsxXX0iLAogICAgImJhdGNoIjogewogICAgICAgICJyZXNvdXJjZXNfcmVhZCI6IDIKICAgIH0sCiAgICAiZXZlbnRfdHlwZSI6ICJmaGlyLXNlYXJjaCIsCiAgICAiZGVzY3JpcHRpb24iOiAiRkhJUiBTZWFyY2ggcmVxdWVzdCIsCiAgICAibG9jYXRpb24iOiAiMTI3LjAuMC4xL2xvY2FsaG9zdCIKfQ=="
                }
            ]
        }
    ]
}
```

### 4.11.4 Query CADF events in COS

[Watson Studio stream flow](https://cloud.ibm.com/docs/tutorials?topic=solution-tutorials-big-data-log-analytics#create-a-streams-flow-source) can be created to push those FHIR Audit CADF events from the Event Streams service to a COS bucket (e.g. fhir-audit-dev) in CSV format. Another option is to configure Event Streams (Kafka) S3 connect to push those CADF events to a COS bucket (e.g. fhir-audit-dev) but in raw CADF json format.

A service instance of the [IBM Cloud SQL Query](https://www.ibm.com/cloud/blog/analyzing-data-with-ibm-cloud-sql-query) service can be created to allow you to query those CADF audit events in COS with SQL queries. Before running an SQL query, it's recommended to first create a COS bucket to store your query results, otherwise the query results will be stored in a bucket which is automatically created by the SQL query service.

Sample queries for CSV records expanded from the JSON CADF events:

```
select * from cos://us-south/fhir-audit-dev where EVENTTIME BETWEEN "2019-06-07" and "2019-06-08" and action="unknown" into cos://us-south/fhir-audit-dev-res stored as csv

select action, count(*) from cos://us-south/fhir-audit-dev where EVENTTIME BETWEEN "2019-06-05" and "2019-06-06" group by action into cos://us-south/fhir-audit-dev-res stored as csv

select * from cos://us-south/fhir-audit-dev where EVENTTIME BETWEEN "2019-06-05" and "2019-06-06" and action="create" and initiator_id="default@fhir-server" into cos://us-south/fhir-audit-dev-res stored as csv

select * from cos://us-south/fhir-audit-dev where EVENTTIME BETWEEN "2019-06-05" and "2019-06-06" and ATTACHMENTS_CONTENT LIKE '%fhir-read%' into cos://us-south/fhir-audit-dev-res stored as csv
```

Sample queries for the raw JSON CADF events:

```
select * from cos://us-south/fhir-audit-dev0 stored as json where EVENTTIME BETWEEN "2019-06-01" and "2019-06-08" and action="unknown" into cos://us-south/fhir-audit-dev0-res stored as json

select action, count(*) from cos://us-south/fhir-audit-dev0 stored as json where EVENTTIME BETWEEN "2019-06-01" and "2019-06-06" group by action into cos://us-south/fhir-audit-dev0-res stored as csv

select * from cos://us-south/fhir-audit-dev0 stored as json where EVENTTIME BETWEEN "2019-06-01" and "2019-06-06" and action="create" and initiator.id="default@fhir-server" into cos://us-south/fhir-audit-dev-res stored as json

select * from cos://us-south/fhir-audit-dev0 stored as json where EVENTTIME BETWEEN "2019-06-01" and "2019-06-06" and ATTACHMENTS[0].CONTENT LIKE '%fhir-read%' into cos://us-south/fhir-audit-dev-res stored as json

```

## 4.12 FHIR REST API
By default, the IBM FHIR Server allows the following RESTful interactions associated with the FHIR REST API: `create`, `read`, `vread`, `history`, `search`, `update`, `patch`, `delete`. However, it is possible to configure which of these interactions are allowed on a per resource basis through a set of interaction rules specified via the `fhirServer/resources/<resourceType>/interactions` property in `fhir-server-config.json`. The following snippet shows the general form for specifying interaction rules:

```
"resources": {
    "open": true,
    "Condition": {
        "interactions": ["create", "read", "vread", "history", "search", "update", "patch", "delete"]
    },
    "Observation": {
        "interactions": ["create", "read", "vread", "history", "delete"]
    },
    "Patient": {
        "interactions": ["read", "vread", "history", "search"]
    },
    "Procedure": {
        "interactions": ["create", "read", "vread", "history", "delete"]
    }
}
```

The `fhirServer/resources/<resourceType>/interactions` property is a JSON array of strings that represent the RESTful interactions allowed for the given resource type. If an interaction is not in the list of strings specified for a resource type, that interaction will not be allowed for that resource type. In the example above, the following interactions are allowed for the `Observation` resource type: [`create`, `read`, `vread`, `history`, `delete`]. This means a user will not be able to search for `Observation` resources because the `search` interaction is not specified in the list of allowed interactions.

Omitting the `fhirServer/resources/<resourceType>/interactions` property is equivalent to allowing all interactions for a given resource type. An empty array, `[]`, can be used to indicate that no interactions are allowed. Additionally, to define the set of interactions allowed for resource types which are not specifically configured in the `fhirServer/resources` property group, or for resource types which are configured, but which do not specify the `fhirServer/resources/<resourceType>/interactions` property, the base type of `Resource` may be specified:

```
"resources": {
    "open": true,
    "Condition": {
        "interactions": ["create", "read", "vread", "history", "search", "update", "delete"]
    },
    "Observation": {
        "interactions": ["create", "read", "vread", "history", "delete"]
    },
    "Patient": {
        "interactions": ["read", "vread", "history", "search"]
    },
    "Procedure": {
    },
    "Resource": {
        "interactions": ["create", "read", "vread", "history", "search", "update", "patch", "delete"]
    }
}
```

In the example above, for any resource type which is not specifically configured, such as `Encounter`, or for any resource type which is configured but does not specify the `fhirServer/resources/<resourceType>/interactions` property, such as `Procedure`, all of the interactions listed for the `Resource` resource type will be allowed.

One final consideration when configuring interactions is the `fhirServer/resources/open` property. If this property is specified and its value is set to `false`, then no interactions will be allowed for resource types which are not specifically listed in the `fhirServer/resources` property group. Assume the following configuration:

```
"resources": {
    "open": false,
    "Condition": {
        "interactions": ["create", "read", "vread", "history", "search", "update", "delete"]
    },
    "Observation": {
        "interactions": ["create", "read", "vread", "history", "delete"]
    },
    "Patient": {
        "interactions": ["read", "vread", "history", "search"]
    }
}
```

In this case, since the `fhirServer/resources/open` property is set to `false`, only the resource types listed (`Condition`, `Observation`, `Patient`) are allowed to be interacted with via the FHIR REST API. For example, a `create` request of a `Procedure` resource will fail since that resource type is not specified.

Whole-system search and whole-system history are special cases. Since no resource type is specified on a whole-system request, validation will be done against the `Resource` resource type. In the above configuration example, a whole-system search request such as `GET [base]?_lastUpdated=gt2020-01-01` will fail because the `Resource` resource type is not specified. If the configuration were to have the `fhirServer/resources/open` property set to `true`, or if the `Resource` resource type were specified in the `fhirServer/resources` property group, then the whole-system search request would be allowed, assuming the `search` interaction was valid for the `Resource` resource type.

In addition to interaction configuration, the `fhirServer/resources` property group also provides the ability to configure search parameter filtering and profile validation. See [Search configuration](https://ibm.github.io/FHIR/guides/FHIRSearchConfiguration#12-filtering) and [Resource validation](#44-resource-validation) respectively for details.

## 4.12.1 Using the IBM FHIR Server behind a proxy
It is possible to run the IBM FHIR Server behind a reverse proxy such as Kubernetes Ingress or an API Gateway.

Because the FHIR API relies on links and references between resources (both absolute and relative), operators must ensure that the IBM FHIR Server is configured appropriately for the front-end URL being used by the FHIR clients.

This can be accomplished by configuring the `fhirServer/core/originalRequestUriHeaderName` property in the default fhir-server-config.json. When this parameter is configured, the IBM FHIR Server will use the value of the corresponding header to set the "originalRequestUri" for the scope of the request.

For example, consider a FHIR Server that is listening at https://fhir:9443/fhir-server/api/v4 and is configured with an  originalRequestUriHeaderName of `X-FHIR-FORWARDED-URL`. If this server is proxied by a server at https://example.com/fhir, then the proxy must set the `X-FHIR-FORWARDED-URL` header to the value of the front-end request URL (e.g. https://example.com/fhir/Patient/abc-123).

The originalRequestUriHeader is expected to contain the full path of the original request. Values with no scheme (e.g. `https://`) will be handled like relative URLs, but full URL values (including scheme, hostname, optional port, and path) are recommended. Query string values can be included in the header value but will be ignored by the server; the server will use the query string of the actual request to process the request.

# 5 Appendix

## 5.1 Configuration properties reference
This section contains reference information about each of the configuration properties supported by the FHIR server.

### 5.1.1 Property descriptions
| Property Name                 | Type | Description     |
|-------------------------------|------|-----------------|
|`fhirServer/core/defaultPrettyPrint`|boolean|A boolean flag which indicates whether "Pretty Printing" should be used by default. Applies to both XML and JSON.|
|`fhirServer/core/tenantIdHeaderName`|string|The name of the request header that will be used to specify the tenant-id for each incoming FHIR REST API request. For headers with semicolon-delimited parts, setting a header name like `<headerName>:<partName>` will select the value from the part of header `<headerName>`'s value with a name of `<partName>` (e.g. setting `X-Test:part1` would select `someValue` from the header `X-Test: part1=someValue;part2=someOtherValue`).|
|`fhirServer/core/dataSourceIdHeaderName`|string|The name of the request header that will be used to specify the datastore-id for each incoming FHIR REST API request. For headers with semicolon-delimited parts, setting a header name like `<headerName>:<partName>` will select the value from the part of header `<headerName>`'s value with a name of `<partName>` (e.g. setting `X-Test:part1` would select `someValue` from the header `X-Test: part1=someValue;part2=someOtherValue`).|
|`fhirServer/core/originalRequestUriHeaderName`|string|The name of the request header that will be used to indicate the original, end-user-facing, request URI for a given request. This optional config parameter is provided for cases where the server is deployed behind a reverse proxy that overwrites the host and/or path portions of the original request.|
|`fhirServer/core/defaultHandling`|string|The default handling preference of the server (*strict* or *lenient*) which determines how the server handles unrecognized search parameters and resource elements.|
|`fhirServer/core/allowClientHandlingPref`|boolean|Indicates whether the client is allowed to override the server default handling preference using the `Prefer:handling` header value part.|
|`fhirServer/core/checkReferenceTypes`|boolean|Indicates whether reference type checking is performed by the server during parsing / deserialization.|
|`fhirServer/core/serverRegistryResourceProviderEnabled`|boolean|Indicates whether the server registry resource provider should be used by the FHIR registry component to access definitional resources through the persistence layer.|
|`fhirServer/core/serverResolveFunctionEnabled`|boolean|Indicates whether the server resolve function should be used by the FHIRPath evaluator to resolve references through the persistence layer.|
|`fhirServer/core/conditionalDeleteMaxNumber`|integer|The maximum number of matches supported in conditional delete. |
|`fhirServer/core/capabilityStatementCacheTimeout`|integer|The number of minutes that a tenant's CapabilityStatement is cached for the metadata endpoint. |
|`fhirServer/core/extendedCodeableConceptValidation`|boolean|A boolean flag which indicates whether extended validation is performed by the server during object construction for code, Coding, CodeableConcept, Quantity, Uri, and String elements which have required bindings to value sets.|
|`fhirServer/core/disabledOperations`|string|A comma-separated list of operations which are not allowed to run on the IBM FHIR Server, for example, `validate,import`. Note, do not include the dollar sign `$`|
|`fhirServer/core/defaultPageSize`|integer|Sets the page size for search and history request results when no `_count` parameter is specified.|
|`fhirServer/core/maxPageSize`|integer|Sets the maximum page size for search and history request results. If a user-specified `_count` parameter value exceeds the maximum page size, then a warning is logged and the maximum page size will be used.|
|`fhirServer/core/maxPageIncludeCount`|integer|Sets the maximum number of 'include' resources allowed per page for search and history request results. If the number of 'include' resources returned for a page of results from a search or history request will exceed the maximum number of 'include' resources allowed per page, then an error will be returned in the request results.|
|`fhirServer/core/capabilitiesUrl`|string|The URL that is embedded in the default Capabilities statement|
|`fhirServer/term/capabilitiesUrl`|string|The URL that is embedded in the Terminology Capabilities statement using `mode=terminology`|
|`fhirServer/term/disableCaching`|boolean|Indicates whether caching is disabled for the FHIR terminology module, this includes caching in `CodeSystemSupport`, `ValueSetSupport`, `GraphTermServiceProvider`, and `RemoteTermServiceProvider`|
|`fhirServer/term/graphTermServiceProviders`|array of objects|The `graphTermServiceProviders` element is an array of objects|
|`fhirServer/term/graphTermServiceProviders/enabled`|boolean|Indicates whether the graph term service provider should be used by the FHIR term service to access code system content|
|`fhirServer/term/graphTermServiceProviders/timeLimit`|integer|Graph traversal time limit (in milliseconds)|
|`fhirServer/term/graphTermServiceProviders/configuration`|object (name/value pairs)|A JSON object that contains the name/value pairs used to configure the graph database behind the graph term service provider see: [https://docs.janusgraph.org/basics/configuration-reference/](https://docs.janusgraph.org/basics/configuration-reference/)|
|`fhirServer/term/remoteTermServiceProviders`|array of objects|The `remoteTermServiceProviders` element is an array of objects|
|`fhirServer/term/remoteTermServiceProviders/enabled`|boolean|Indicates whether this remote term service provider should be used by the FHIR term service to access code system content|
|`fhirServer/term/remoteTermServiceProviders/base`|string|The base URL for this remote term service provider|
|`fhirServer/term/remoteTermServiceProviders/trustStore/location`|string|The trust store location for this remote term service provider|
|`fhirServer/term/remoteTermServiceProviders/trustStore/password`|string|The trust store password for this remote term service provider|
|`fhirServer/term/remoteTermServiceProviders/trustStore/type`|string|The trust store type (e.g. pkcs12) for this remote term service provider|
|`fhirServer/term/remoteTermServiceProviders/hostnameVerificationEnabled`|boolean|Indicates whether hostname verification should be performed when using SSL transport|
|`fhirServer/term/remoteTermServiceProviders/basicAuth/username`|string|The basic authentication username for this remote term service provider|
|`fhirServer/term/remoteTermServiceProviders/basicAuth/password`|string|The basic authentication password for this remote term service provider|
|`fhirServer/term/remoteTermServiceProviders/headers`|array of objects|The `headers` element is an array of objects|
|`fhirServer/term/remoteTermServiceProviders/headers/name`|string|The HTTP header name that will be added to requests by this remote term service provider|
|`fhirServer/term/remoteTermServiceProviders/headers/value`|string|The HTTP header value that will be added to requests by this remote term service provider|
|`fhirServer/term/remoteTermServiceProviders/httpTimeout`|integer|The HTTP read timeout for this remote term service provider (in milliseconds)|
|`fhirServer/term/remoteTermServiceProviders/supports`|array of objects|The `supports` element is an array of objects|
|`fhirServer/term/remoteTermServiceProviders/supports/system`|string|The system URI supported by this remote term service provider|
|`fhirServer/term/remoteTermServiceProviders/supports/version`|string|The system version supported by this remote term service provider|
|`fhirServer/resources/open`|boolean|Whether resources that are not explicitly listed in the configuration should be supported by the FHIR Server REST layer. When open is set to `false`, only the resources listed in fhir-server-config.json are supported.|
|`fhirServer/resources/Resource/interactions`|string list|A list of strings that represent the RESTful interactions (create, read, vread, update, patch, delete, history, and/or search) supported for resource types. Omitting this property is equivalent to supporting all FHIR interactions for the supported resources. An empty list, `[]`, can be used to indicate that no REST methods are supported. This property can be overridden for specific resource types via the `fhirServer/resources/<resourceType>/interactions` property.|
|`fhirServer/resources/Resource/searchParameters`|object|The set of search parameters to support for all supported resource types. Omitting this property is equivalent to supporting all search parameters in the server's registry that apply to resource type "Resource" (all resources). An empty object, `{}`, can be used to indicate that no global search parameters are supported.|
|`fhirServer/resources/Resource/searchParameters/<code>`|string|The URL of the search parameter definition to use for the search parameter `<code>`. Individual resource types may override this value via `fhirServer/resources/<resourceType>/searchParameters/<code>`|
|`fhirServer/resources/Resource/searchIncludes`|string list|A comma-separated list of \_include values supported for all resource types. Individual resource types may override this value via `fhirServer/resources/<resourceType>/searchIncludes`. Omitting this property is equivalent to supporting all \_include values for the supported resources. An empty list, `[]`, can be used to indicate that no \_include values are supported.|
|`fhirServer/resources/Resource/searchRevIncludes`|string list|A comma-separated list of \_revinclude values supported for all resource types. Individual resource types may override this value via `fhirServer/resources/<resourceType>/searchRevIncludes`. Omitting this property is equivalent to supporting all \_revinclude values for the supported resources. An empty list, `[]`, can be used to indicate that no \_revinclude values are supported.|
|`fhirServer/resources/Resource/searchParameterCombinations`|string list|A comma-separated list of search parameter combinations supported for all resource types. Each search parameter combination is a string, where a plus sign, `+`, separates the search parameters that can be used in combination. To indicate that searching without any search parameters is allowed, an empty string must be included in the list. Including an asterisk, `*`, in the list indicates support of any search parameter combination. Individual resource types may override this value via `fhirServer/resources/<resourceType>/searchParameterCombinations`. Omitting this property is equivalent to supporting any search parameter combination.|
|`fhirServer/resources/Resource/profiles/atLeastOne`|string list|A comma-separated list of profiles, at least one of which must be specified in a resource's `meta.profile` element and successfully validated against in order for a resource to be persisted to the FHIR server. Individual resource types may override this value via `fhirServer/resources/<resourceType>/profiles/atLeastOne`. Omitting this property or specifying an empty list is equivalent to not requiring any profile assertions for a resource.|
|`fhirServer/resources/<resourceType>/interactions`|string list|A list of strings that represent the RESTful interactions (create, read, vread, update, patch, delete, history, and/or search) to support for this resource type. For resources without the property, the value of `fhirServer/resources/Resource/interactions` is used.|
|`fhirServer/resources/<resourceType>/searchParameters`|object|The set of search parameters to support for this resource type. Global search parameters defined on the `Resource` resource can be overridden on a per-resourceType basis.|
|`fhirServer/resources/<resourceType>/searchParameters/<code>`|string|The URL of the search parameter definition to use for the search parameter `<code>` on resources of type `<resourceType>`.|
|`fhirServer/resources/<resourceType>/searchIncludes`|string list|A comma-separated list of \_include values supported for this resource type. An empty list, `[]`, can be used to indicate that no \_include values are supported. For resources without the property, the value of `fhirServer/resources/Resource/searchIncludes` is used.|
|`fhirServer/resources/<resourceType>/searchRevIncludes`|string list|A comma-separated list of \_revinclude values supported for this resource type. An empty list, `[]`, can be used to indicate that no \_revinclude values are supported. For resources without the property, the value of `fhirServer/resources/Resource/searchRevIncludes` is used.|
|`fhirServer/resources/<resourceType>/searchParameterCombinations`|string list|A comma-separated list of search parameter combinations supported for this resource type. Each search parameter combination is a string, where a plus sign, `+`, separates the search parameters that can be used in combination. To indicate that searching without any search parameters is allowed, an empty string must be included in the list. Including an asterisk, `*`, in the list indicates support of any search parameter combination. For resources without the property, the value of `fhirServer/resources/Resource/searchParameterCombinations` is used.|
|`fhirServer/resources/<resourceType>/profiles/atLeastOne`|string list|A comma-separated list of profiles, at least one of which must be specified in a resource's `meta.profile` element and be successfully validated against in order for a resource of this type to be persisted to the FHIR server. If this property is not specified, or if an empty list is specified, the value of `fhirServer/resources/Resource/profiles/atLeastOne` will be used.|
|`fhirServer/notifications/common/includeResourceTypes`|string list|A comma-separated list of resource types for which notification event messages should be published.|
|`fhirServer/notifications/websocket/enabled`|boolean|A boolean flag which indicates whether or not websocket notifications are enabled.|
|`fhirServer/notifications/kafka/enabled`|boolean|A boolean flag which indicates whether or not kafka notifications are enabled.|
|`fhirServer/notifications/kafka/topicName`|string|The name of the topic to which kafka notification event messages should be published.|
|`fhirServer/notifications/kafka/connectionProperties`|property list|A group of connection properties used to configure the KafkaProducer. These properties are used as-is when instantiating the KafkaProducer used by the FHIR server for publishing notification event messages.|
|`fhirServer/notifications/nats/enabled`|boolean|A boolean flag which indicates whether or not NATS notifications are enabled.|
|`fhirServer/notifications/nats/cluster`|string|The name of the NATS streaming cluster to which to connect.|
|`fhirServer/notifications/nats/channel`|string|The name of the NATS channel on which NATS notification event messages are to be published.|
|`fhirServer/notifications/nats/clientId`|string|The name to use for the connections to the NATS streaming cluster.|
|`fhirServer/notifications/nats/servers`|string|The URL of one or more NATS servers in the NATS streaming cluster.|
|`fhirServer/notifications/nats/useTLS`|boolean|A boolean flag which indicates whether or not to use TLS for connections to the NATS streaming cluster.|
|`fhirServer/notifications/nats/truststoreLocation`|string|The file location of the truststore to use for TLS.|
|`fhirServer/notifications/nats/truststorePassword`|string|The password for the truststore.|
|`fhirServer/notifications/nats/keystoreLocation`|string|The file location of the keystore to use for TLS.|
|`fhirServer/notifications/nats/keystorePassword`|string|The password for the keystore.|
|`fhirServer/persistence/factoryClassname`|string|The name of the factory class to use for creating instances of the persistence layer implementation.|
|`fhirServer/persistence/common/updateCreateEnabled`|boolean|A boolean flag which indicates whether or not the 'update/create' feature should be enabled in the selected persistence layer.|
|`fhirServer/persistence/datasources`|map|A map containing datasource definitions. See [Section 3.3.1 The JDBC persistence layer](#331-the-jdbc-persistence-layer) for more information.|
|`fhirServer/persistence/datasources/<datasourceId>/type`|string|`derby` or `db2` or `postgresql`|
|`fhirServer/persistence/datasources/<datasourceId>/jndiName`|string|The non-default jndiName for the datasource|
|`fhirServer/persistence/datasources/<datasourceId>/currentSchema`|string|The current schema for the datasource|
|`fhirServer/persistence/datasources/<datasourceId>/searchOptimizerOptions/from_collapse_limit`|int| For PostgreSQL, sets the from_collapse_limit query optimizer parameter to improve search performance. If not set, the IBM FHIR Server uses a value of 12. To use the database default (8), explicitly set this value to null. |
|`fhirServer/persistence/datasources/<datasourceId>/searchOptimizerOptions/join_collapse_limit`|int| For PostgreSQL, sets the join_collapse_limit query optimizer parameter to improve search performance. If not set, the IBM FHIR Server uses a value of 12. To use the database default (8), explicitly set this value to null. |
|`fhirServer/persistence/datasources/<datasourceId>/hints/search.reopt`|string|For Db2, reopt pragma that is injected into the Search query, ALWAYS or ONCE are valid values|
|`fhirServer/security/cors`|boolean|Used to convey to clients whether cors is supported or not; actual cors support is configured separately in the Liberty server.xml configuration|
|`fhirServer/security/basic/enabled`|boolean|Whether or not the server is enabled for HTTP Basic authentication|
|`fhirServer/security/certificates/enabled`|boolean|Whether or not the server is enabled for Certificate-based client authentication|
|`fhirServer/security/oauth/enabled`|boolean|Whether or not the server is enabled for OAuth-based authentication/authorization|
|`fhirServer/security/oauth/regUrl`|string|The registration URL associated with the OAuth 2.0 authentication/authorization support.|
|`fhirServer/security/oauth/authUrl`|string|The authorization URL associated with the OAuth 2.0 authentication/authorization support.|
|`fhirServer/security/oauth/tokenUrl`|string|The token URL associated with the OAuth 2.0 authentication/authorization support.|
|`fhirServer/security/oauth/manageUrl`|string|The URL where an end-user can view which applications currently have access to data and can make adjustments to these access rights.|
|`fhirServer/security/oauth/introspectUrl`|string|The URL of the server’s introspection endpoint that can be used to validate a token.|
|`fhirServer/security/oauth/revokeUrl`|string|The URL to the server’s endpoint that can be used to revoke a token.|
|`fhirServer/security/oauth/smart/enabled`|boolean|Whether or not the server is enabled for OAuth-based authentication/authorization|
|`fhirServer/security/oauth/smart/scopes`|array|The list of SMART scopes to advertise in the `.well-known/smart-configuration endpoint|
|`fhirServer/security/oauth/smart/capabilities`|array|The list of SMART capabilities to advertise in the `.well-known/smart-configuration endpoint|
|`fhirServer/audit/serviceClassName`|string|The audit service to use. Currently, com.ibm.fhir.audit.impl.NopService to indicate the logger service is disabled, and com.ibm.fhir.audit.impl.KafkaService to indicate using Kafka as a destination.|
|`fhirServer/audit/serviceProperties/auditTopic`|string|The kafka topic to use for CADF audit logging service|
|`fhirServer/audit/serviceProperties/geoCity`|string|The Geo City configured for audit logging service.|
|`fhirServer/audit/serviceProperties/geoState`|string|The Geo State configured for audit logging service.|
|`fhirServer/audit/serviceProperties/geoCounty`|string|The Geo Country configured for audit logging service.|
|`fhirServer/audit/serviceProperties/kafkaServers`|string|The CSV list of Kafka brokers.|
|`fhirServer/audit/serviceProperties/kafkaApiKey`|string|The apikey for the JAAS configuration.|
|`fhirServer/audit/serviceProperties/mapper`|string|The AuditEventLog mapper that determines the output format - valid types are 'cadf' and 'auditevent'. 'auditevent' refers to the FHIR Resource AuditEvent, and 'cadf' refers to the Cloud logging standard.|
|`fhirServer/audit/serviceProperties/load`|string|The location that the configuration is loaded from 'environment' or 'config'.|
|`fhirServer/audit/serviceProperties/kafka`|object|A set of name value pairs used as part of the 'config' for publishing to the kafka service. These should only be Kafka properties.|
|`fhirServer/audit/hostname`|string|A string used to identify the Hostname, useful in containerized environments|
|`fhirServer/audit/ip`|string|A string used to identify the IP address, useful to identify only one IP|
|`fhirServer/search/enableOptQueryBuilder`|boolean|True, enable the optimized query builder for supported searches.|
|`fhirServer/search/useBoundingRadius`|boolean|True, the bounding area is a Radius, else the bounding area is a box.|
|`fhirServer/search/useStoredCompartmentParam`|boolean|False, Compute and store parameter to accelerate compartment searches. Requires reindex using at least IBM FHIR Server version 4.5.1 before this feature is enabled |
|`fhirServer/bulkdata/enabled`| string|Enabling the BulkData operations |
|`fhirServer/bulkdata/core/api/url`|string|The URL to access the FHIR server hosting the batch web application |
|`fhirServer/bulkdata/core/api/user`|string|User for submitting JavaBatch job |
|`fhirServer/bulkdata/core/api/password`|string|Password for above batch user |
|`fhirServer/bulkdata/core/api/truststore`|string|Trust store for JavaBatch job submission |
|`fhirServer/bulkdata/core/api/truststorePassword`|string|Password for above trust store |
|`fhirServer/bulkdata/core/api/trustAll`|boolean|Indicates calls to the local API should skip hostname verification|
|`fhirServer/bulkdata/core/cos/partUploadTriggerSizeMB`|number|The size, in megabytes, at which to write a "part" for multi-part uploads. The S3 API requires parts to be between 5 and 5000 MB and does not allow more than 10,000 parts per object. |
|`fhirServer/bulkdata/core/cos/objectSizeThresholdMB`|number|The size, in megabytes, at which to finish writing a given object. Use `0` to indicate that all resources of a given type should be written to a single object, but be aware that S3 objects can have a maximum of 10,000 parts and a maximum size of 5,000,000 MB (5 TB). |
|`fhirServer/bulkdata/core/cos/objectResourceCountThreshold`|number|The number of resources at which to finish writing a given object. The actual number of resources written to a single object may be slightly above this number, dependent on the configured page size. Use `0` to indicate that there is no limit to the number of resources to be written to a single object.|
|`fhirServer/bulkdata/core/cos/requestTimeout`|number|The request timeout in second for the COS client|
|`fhirServer/bulkdata/core/cos/socketTimeout`|number|The socket timeout in second for the COS client|
|`fhirServer/bulkdata/core/cos/useServerTruststore`|boolean|If the COS Client should use the IBM FHIR Server's TrustStore to access S3/IBMCOS service |
|`fhirServer/bulkdata/core/cos/presignedExpiry`|number|The time in seconds of the presigned download URL; must be using HMAC auth|
|`fhirServer/bulkdata/core/file/writeTriggerSizeMB`|number|The size, in megabytes, at which to write the buffer to file.|
|`fhirServer/bulkdata/core/file/sizeThresholdMB`|number|The size, in megabytes, at which to finish writing a given file. Use `0` to indicate that all resources of a given type should be written to a single file.|
|`fhirServer/bulkdata/core/file/resourceCountThreshold`|number|The number of resources at which to finish writing a given file. The actual number of resources written to a single file may be slightly above this number, dependent on the configured page size. Use `0` to indicate that there is no limit to the number of resources to be written to a single file.|
|`fhirServer/bulkdata/core/batchIdEncryptionKey`|string|Encoding key for JavaBatch job id |
|`fhirServer/bulkdata/core/pageSize`|number|The search page size for patient/group export and the legacy export, the default value is 1000 |
|`fhirServer/bulkdata/core/maxPartitions`|number| The maximum number of simultaneous partitions that are processed per Export and Import |
|`fhirServer/bulkdata/core/maxInputs`|number| The number of inputs allowed for $import |
|`fhirServer/bulkdata/core/iamEndpoint`|string| Override the system's IAM endpoint |
|`fhirServer/bulkdata/core/maxChunkReadTime`|string| Maximum time in milliseconds to read during a bulkdata export without type filters. The time should be three quarters of the transactionManager timeout (often the FHIR_TRANSACTION_MANAGER_TIMEOUT value). Note, this value is a string representation of a long value.|
|`fhirServer/bulkdata/core/defaultExportProvider`|string| The default storage provider used by Bulk Data Export|
|`fhirServer/bulkdata/core/defaultImportProvider`|string| The default storage provider used by Bulk Data Import|
|`fhirServer/bulkdata/core/defaultOutcomeProvider`|string| The default storage provider used to output Operation Outcomes (file, s3 only)|
|`fhirServer/bulkdata/core/enableSkippableUpdates`|boolean|Enables the skipping of identical resources|
|`fhirServer/bulkdata/storageProviders/<source>/type`|string|The type of storageProvider aws-s3, ibm-cos, file, https |
|`fhirServer/bulkdata/storageProviders/<source>/bucketName`|string| Object store bucket name |
|`fhirServer/bulkdata/storageProviders/<source>/location`|string|Object store location |
|`fhirServer/bulkdata/storageProviders/<source>/endpointInternal`|string|Object store end point url used to read/write from COS |
|`fhirServer/bulkdata/storageProviders/<source>/endpointExternal`|string|Object store end point url used in the constructed download URLs|
|`fhirServer/bulkdata/storageProviders/<source>/fileBase`|string| The absolute path of the output directory. It is recommended this path is not the mount point of a volume. For instance, if a volume is mounted to /output/bulkdata, use /output/bulkdata/data to ensure a failed mount does not result in writing to the root file system.|
|`fhirServer/bulkdata/storageProviders/<source>/validBaseUrls`|list|The list of supported urls which are approved for the fhir server to access|
|`fhirServer/bulkdata/storageProviders/<source>/disableBaseUrlValidation`|boolean|Disables the URL checking feature, allowing all URLs to be imported|
|`fhirServer/bulkdata/storageProviders/<source>/enableParquet`|boolean|Whether or not the server is configured to support export to parquet; to properly enable it the administrator must first make spark and stocator available to the fhir-bulkdata-webapp (e.g through the shared lib at `wlp/user/shared/resources/lib`)|
|`fhirServer/bulkdata/storageProviders/<source>/disableOperationOutcomes`|boolean|Disables the base url validation, allowing all URLs to be imported|
|`fhirServer/bulkdata/storageProviders/<source>/duplicationCheck`|boolean|Enables duplication check on import|
|`fhirServer/bulkdata/storageProviders/<source>/validateResources`|boolean|Enables the validation of imported resources|
|`fhirServer/bulkdata/storageProviders/<source>/presigned`|boolean|When an hmac auth type is used, presigns the URLs of an export|
|`fhirServer/bulkdata/storageProviders/<source>/create`|boolean|Enables the creation of buckets|
|`fhirServer/bulkdata/storageProviders/<source>/auth/type`|string|A type of hmac, iam, or basic|
|`fhirServer/bulkdata/storageProviders/<source>/auth/accessKeyId`|string|For HMAC, API key for accessing COS|
|`fhirServer/bulkdata/storageProviders/<source>/auth/secretAccessKey`|string|For HMAC, secret key for accessing COS|
|`fhirServer/bulkdata/storageProviders/<source>/auth/iamApiKey`|string|For IAM, API key for accessing IBM COS|
|`fhirServer/bulkdata/storageProviders/<source>/auth/iamResourceInstanceId`|string|For IAM, secret key for accessing IBM COS|
|`fhirServer/bulkdata/storageProviders/<source>/auth/username`|string|For basic, user COS|
|`fhirServer/bulkdata/storageProviders/<source>/auth/password`|string|For basic, password for accessing COS|
|`fhirServer/bulkdata/storageProviders/<source>/operationOutcomeProvider`|string| the default storage provider used to output Operation Outcomes (file, s3 only)|
|`fhirServer/operations/erase/enabled`|boolean|Enables the $erase operation|
|`fhirServer/operations/erase/allowedRoles`|list|The list of allowed roles, allowed entries are: `FHIRUsers` every authenticated user, `FHIROperationAdmin` which is authenticated `FHIRAdmin` users|


### 5.1.2 Default property values
| Property Name                 | Default value   |
|-------------------------------| ----------------|
|`fhirServer/core/defaultPrettyPrint`|false|
|`fhirServer/core/tenantIdHeaderName`|X-FHIR-TENANT-ID|
|`fhirServer/core/dataSourceIdHeaderName`|X-FHIR-DSID|
|`fhirServer/core/originalRequestUriHeaderName`|null|
|`fhirServer/core/defaultHandling`|strict|
|`fhirServer/core/allowClientHandlingPref`|true|
|`fhirServer/core/checkReferenceTypes`|true|
|`fhirServer/core/serverRegistryResourceProviderEnabled`|false|
|`fhirServer/core/serverResolveFunctionEnabled`|false|
|`fhirServer/core/conditionalDeleteMaxNumber`|10|
|`fhirServer/core/capabilityStatementCacheTimeout`|60|
|`fhirServer/core/extendedCodeableConceptValidation`|true|
|`fhirServer/core/defaultPageSize`|10|
|`fhirServer/core/maxPageSize`|1000|
|`fhirServer/core/maxPageIncludeCount`|1000|
|`fhirServer/core/capabilitiesUrl`|string|null|
|`fhirServer/term/capabilitiesUrl`|string|null|
|`fhirServer/term/cachingDisabled`|false|
|`fhirServer/term/graphTermServiceProviders/enabled`|false|
|`fhirServer/term/graphTermServiceProviders/timeLimit`|90000|
|`fhirServer/term/remoteTermServiceProviders/enabled`|false|
|`fhirServer/term/remoteTermServiceProviders/hostnameVerificationEnabled`|true|
|`fhirServer/term/remoteTermServiceProviders/httpTimeout`|60000|
|`fhirServer/resources/open`|true|
|`fhirServer/resources/Resource/interactions`|null (all interactions supported)|
|`fhirServer/resources/Resource/searchParameters`|null (all global search parameters supported)|
|`fhirServer/resources/Resource/searchIncludes`|null (all \_include values supported)|
|`fhirServer/resources/Resource/searchRevIncludes`|null (all \_revinclude values supported)|
|`fhirServer/resources/Resource/searchParameterCombinations`|null (all search parameter combinations supported)|
|`fhirServer/resources/Resource/profiles/atLeastOne`|null (no resource profile assertions required)|
|`fhirServer/resources/<resourceType>/interactions`|null (inherits from `fhirServer/resources/Resource/interactions`)|
|`fhirServer/resources/<resourceType>/searchParameters`|null (all type-specific search parameters supported)|
|`fhirServer/resources/<resourceType>/searchParameters/<code>`|null|
|`fhirServer/resources/<resourceType>/searchIncludes`|null (inherits from `fhirServer/resources/Resource/searchIncludes`)|
|`fhirServer/resources/<resourceType>/searchRevIncludes`|null (inherits from `fhirServer/resources/Resource/searchRevIncludes`)|
|`fhirServer/resources/<resourceType>/searchParameterCombinations`|null (inherits from `fhirServer/resources/Resource/searchParameterCombinations`)|
|`fhirServer/resources/<resourceType>/profiles/atLeastOne`|null (inherits from `fhirServer/resources/Resource/profiles/atLeastOne`)|
|`fhirServer/notifications/common/includeResourceTypes`|`["*"]`|
|`fhirServer/notifications/websocket/enabled`|false|
|`fhirServer/notifications/kafka/enabled`|false|
|`fhirServer/notifications/kafka/topicName`|fhirNotifications|
|`fhirServer/notifications/kafka/connectionProperties`|`{}`|
|`fhirServer/notifications/nats/enabled`|false|
|`fhirServer/notifications/nats/cluster`|nats-streaming|
|`fhirServer/notifications/nats/channel`|fhirNotifications|
|`fhirServer/notifications/nats/clientId`|fhir-server|
|`fhirServer/notifications/nats/servers`||
|`fhirServer/notifications/nats/useTLS`|true|
|`fhirServer/notifications/nats/truststoreLocation`||
|`fhirServer/notifications/nats/truststorePassword`||
|`fhirServer/notifications/nats/keystoreLocation`||
|`fhirServer/notifications/nats/keystorePassword`||
|`fhirServer/persistence/factoryClassname`|com.ibm.fhir.persistence.jdbc.FHIRPersistenceJDBCFactory|
|`fhirServer/persistence/common/updateCreateEnabled`|true|
|`fhirServer/persistence/datasources`|embedded Derby database: derby/fhirDB|
|`fhirServer/persistence/datasources/<datasourceId>/type`|derby|
|`fhirServer/persistence/datasources/<datasourceId>/jndiName`|`jndi/fhir_<tenantId>_<datasourceId>`|
|`fhirServer/persistence/datasources/<datasourceId>/currentSchema`|null|
|`fhirServer/persistence/datasources/<datasourceId>/searchOptimizerOptions/from_collapse_limit`|16|
|`fhirServer/persistence/datasources/<datasourceId>/searchOptimizerOptions/join_collapse_limit`|16|
|`fhirServer/search/enableOptQueryBuilder`|boolean|true|
|`fhirServer/security/cors`|boolean|true|
|`fhirServer/security/basic/enabled`|boolean|false|
|`fhirServer/security/certificates/enabled`|boolean|false|
|`fhirServer/security/oauth/enabled`|boolean|false|
|`fhirServer/security/oauth/regUrl`|""|
|`fhirServer/security/oauth/authUrl`|""|
|`fhirServer/security/oauth/tokenUrl`|""|
|`fhirServer/security/oauth/manageUrl`|""|
|`fhirServer/security/oauth/introspectUrl`|""|
|`fhirServer/security/oauth/revokeUrl`|""|
|`fhirServer/security/oauth/smart/enabled`|boolean|false|
|`fhirServer/security/oauth/smart/scopes`|array|null|
|`fhirServer/security/oauth/smart/capabilities`|array|null|
|`fhirServer/audit/serviceClassName`|""|
|`fhirServer/audit/serviceProperties/auditTopic`|FHIR_AUDIT|
|`fhirServer/audit/serviceProperties/geoCity`|UnknownCity|
|`fhirServer/audit/serviceProperties/geoState`|UnknownState|
|`fhirServer/audit/serviceProperties/geoCounty`|UnknownCountry|
|`fhirServer/audit/serviceProperties/mapper`|cadf|
|`fhirServer/audit/serviceProperties/load`|environment|
|`fhirServer/bulkdata/validBaseUrlsDisabled`|false|
|`fhirServer/bulkdata/cosFileMaxResources`|200000|
|`fhirServer/bulkdata/cosFileMaxSize`|209715200|
|`fhirServer/bulkdata/patientExportPageSize`|200|
|`fhirServer/bulkdata/useFhirServerTrustStore`|false|
|`fhirServer/bulkdata/enableParquet`|false|
|`fhirServer/bulkdata/ignoreImportOutcomes`|false|
|`fhirServer/bulkdata/enabled`|true |
|`fhirServer/bulkdata/core/api/trustAll`|false|
|`fhirServer/bulkdata/core/cos/partUploadTriggerSizeMB`|10 |
|`fhirServer/bulkdata/core/cos/objectSizeThresholdMB`|200 |
|`fhirServer/bulkdata/core/cos/objectResourceCountThreshold`|200000|
|`fhirServer/bulkdata/core/cos/requestTimeout`|120|
|`fhirServer/bulkdata/core/cos/socketTimeout`|120|
|`fhirServer/bulkdata/core/cos/useServerTruststore`|false|
|`fhirServer/bulkdata/core/cos/presignedExpiry`|86400|
|`fhirServer/bulkdata/core/pageSize`|1000|
|`fhirServer/bulkdata/core/maxPartitions`|5|
|`fhirServer/bulkdata/core/maxInputs`|5|
|`fhirServer/bulkdata/core/iamEndpoint`|https://iam.cloud.ibm.com/oidc/token|
|`fhirServer/bulkdata/core/maxChunkReadTime`|90000|
|`fhirServer/bulkdata/core/defaultExportProvider`|default|
|`fhirServer/bulkdata/core/defaultImportProvider`|default|
|`fhirServer/bulkdata/core/defaultOutcomeProvider`|default|
|`fhirServer/bulkdata/core/enableSkippableUpdates`|true|
|`fhirServer/bulkdata/storageProviders/<source>/disableBaseUrlValidation`|false|
|`fhirServer/bulkdata/storageProviders/<source>/enableParquet`|false|
|`fhirServer/bulkdata/storageProviders/<source>/disableOperationOutcomes`|false|
|`fhirServer/bulkdata/storageProviders/<source>/duplicationCheck`|false|
|`fhirServer/bulkdata/storageProviders/<source>/validateResources`|false|
|`fhirServer/bulkdata/storageProviders/<source>/presigned`|false|
|`fhirServer/bulkdata/storageProviders/<source>/create`|false|
|`fhirServer/operations/erase/enabled`|false|
|`fhirServer/operations/erase/allowedRoles`|empty, all roles|

### 5.1.3 Property attributes
Depending on the context of their use, config properties can be:
* tenant-specific or global
* dynamic or static

The following table tracks which properties can be set on a tenant-specific basis
and which properties are loaded dynamically.
If you change a properties that has an `N` in the `Dynamic?` column, it means you
must restart the server for that change to take effect.

| Property Name                 | Tenant-specific? | Dynamic? |
|-------------------------------|------------------|----------|
|`fhirServer/core/defaultPrettyPrint`|Y|Y|
|`fhirServer/core/tenantIdHeaderName`|N|N|
|`fhirServer/core/dataSourceIdHeaderName`|N|N|
|`fhirServer/core/originalRequestUriHeaderName`|N|N|
|`fhirServer/core/defaultHandling`|Y|Y|
|`fhirServer/core/allowClientHandlingPref`|Y|Y|
|`fhirServer/core/checkReferenceTypes`|N|N|
|`fhirServer/core/serverRegistryResourceProviderEnabled`|N|N|
|`fhirServer/core/serverResolveFunctionEnabled`|N|N|
|`fhirServer/core/conditionalDeleteMaxNumber`|Y|Y|
|`fhirServer/core/capabilityStatementCacheTimeout`|Y|Y|
|`fhirServer/core/extendedCodeableConceptValidation`|N|N|
|`fhirServer/core/disabledOperations`|N|N|
|`fhirServer/core/defaultPageSize`|Y|Y|
|`fhirServer/core/maxPageSize`|Y|Y|
|`fhirServer/core/maxPageIncludeCount`|Y|Y|
|`fhirServer/core/capabilitiesUrl`|Y|Y|
|`fhirServer/term/cachingDisabled`|N|N|
|`fhirServer/term/graphTermServiceProviders/enabled`|N|N|
|`fhirServer/term/graphTermServiceProviders/timeLimit`|N|N|
|`fhirServer/term/graphTermServiceProviders/configuration`|N|N|
|`fhirServer/term/remoteTermServiceProviders/enabled`|N|N|
|`fhirServer/term/remoteTermServiceProviders/base`|N|N|
|`fhirServer/term/remoteTermServiceProviders/trustStore`|N|N|
|`fhirServer/term/remoteTermServiceProviders/hostnameVerificationEnabled`|N|N|
|`fhirServer/term/remoteTermServiceProviders/basicAuth`|N|N|
|`fhirServer/term/remoteTermServiceProviders/headers`|N|N|
|`fhirServer/term/remoteTermServiceProviders/httpTimeout`|N|N|
|`fhirServer/term/remoteTermServiceProviders/supports`|N|N|
|`fhirServer/term/capabilitiesUrl`|Y|Y|
|`fhirServer/resources/open`|Y|Y|
|`fhirServer/resources/Resource/interactions`|Y|Y|
|`fhirServer/resources/Resource/searchParameters`|Y|Y|
|`fhirServer/resources/Resource/searchParameters/<code>`|Y|Y|
|`fhirServer/resources/Resource/searchIncludes`|Y|Y|
|`fhirServer/resources/Resource/searchRevIncludes`|Y|Y|
|`fhirServer/resources/Resource/searchParameterCombinations`|Y|Y|
|`fhirServer/resources/Resource/profiles/atLeastOne`|Y|Y|
|`fhirServer/resources/<resourceType>/interactions`|Y|Y|
|`fhirServer/resources/<resourceType>/searchParameters`|Y|Y|
|`fhirServer/resources/<resourceType>/searchParameters/<code>`|Y|Y|
|`fhirServer/resources/<resourceType>/searchIncludes`|Y|Y|
|`fhirServer/resources/<resourceType>/searchRevIncludes`|Y|Y|
|`fhirServer/resources/<resourceType>/searchParameterCombinations`|Y|Y|
|`fhirServer/resources/<resourceType>/profiles/atLeastOne`|Y|Y|
|`fhirServer/notifications/common/includeResourceTypes`|N|N|
|`fhirServer/notifications/websocket/enabled`|N|N|
|`fhirServer/notifications/kafka/enabled`|N|N|
|`fhirServer/notifications/kafka/topicName`|N|N|
|`fhirServer/notifications/kafka/connectionProperties`|N|N|
|`fhirServer/notifications/nats/enabled`|N|N|
|`fhirServer/notifications/nats/cluster`|N|N|
|`fhirServer/notifications/nats/channel`|N|N|
|`fhirServer/notifications/nats/clientId`|N|N|
|`fhirServer/notifications/nats/servers`|N|N|
|`fhirServer/notifications/nats/useTLS`|N|N|
|`fhirServer/notifications/nats/truststoreLocation`|N|N|
|`fhirServer/notifications/nats/truststorePassword`|N|N|
|`fhirServer/notifications/nats/keystoreLocation`|N|N|
|`fhirServer/notifications/nats/keystorePassword`|N|N|
|`fhirServer/persistence/factoryClassname`|N|N|
|`fhirServer/persistence/common/updateCreateEnabled`|N|N|
|`fhirServer/persistence/datasources`|Y|N|
|`fhirServer/persistence/datasources/<datasourceId>/type`|Y|N|
|`fhirServer/persistence/datasources/<datasourceId>/jndiName`|Y|Y|
|`fhirServer/persistence/datasources/<datasourceId>/currentSchema`|Y|Y|
|`fhirServer/persistence/datasources/<datasourceId>/searchOptimizerOptions/from_collapse_limit`|Y|Y|
|`fhirServer/persistence/datasources/<datasourceId>/searchOptimizerOptions/join_collapse_limit`|Y|Y|
|`fhirServer/search/enableOptQueryBuilder`|Y|Y|
|`fhirServer/security/cors`|Y|Y|
|`fhirServer/security/basic/enabled`|Y|Y|
|`fhirServer/security/certificates/enabled`|Y|Y|
|`fhirServer/security/oauth/enabled`|Y|Y|
|`fhirServer/security/oauth/regUrl`|Y|Y|
|`fhirServer/security/oauth/authUrl`|Y|Y|
|`fhirServer/security/oauth/tokenUrl`|Y|Y|
|`fhirServer/security/oauth/manageUrl`|Y|Y|
|`fhirServer/security/oauth/introspectUrl`|Y|Y|
|`fhirServer/security/oauth/revokeUrl`|Y|Y|
|`fhirServer/security/oauth/smart/enabled`|Y|Y|
|`fhirServer/security/oauth/smart/scopes`|Y|Y|
|`fhirServer/security/oauth/smart/capabilities`|Y|Y|
|`fhirServer/audit/serviceClassName`|N|N|
|`fhirServer/audit/serviceProperties/auditTopic`|N|N|
|`fhirServer/audit/serviceProperties/geoCity`|N|N|
|`fhirServer/audit/serviceProperties/geoState`|N|N|
|`fhirServer/audit/serviceProperties/geoCounty`|N|N|
|`fhirServer/audit/serviceProperties/mapper`|N|N|
|`fhirServer/audit/serviceProperties/load`|N|N|
|`fhirServer/audit/hostname`|N|N|
|`fhirServer/audit/ip`|N|N|
|`fhirServer/bulkdata/enabled`|Y|Y|
|`fhirServer/bulkdata/core/api/url`|Y|Y|
|`fhirServer/bulkdata/core/api/user`|Y|Y|
|`fhirServer/bulkdata/core/api/password`|Y|Y|
|`fhirServer/bulkdata/core/api/truststore`|Y|Y|
|`fhirServer/bulkdata/core/api/truststorePassword`|Y|Y|
|`fhirServer/bulkdata/core/api/trustAll`|Y|Y|
|`fhirServer/bulkdata/core/cos/partUploadTriggerSizeMB`|N|N|
|`fhirServer/bulkdata/core/cos/objectSizeThresholdMB`|N|N|
|`fhirServer/bulkdata/core/cos/objectResourceCountThreshold`|N|N|
|`fhirServer/bulkdata/core/cos/requestTimeout`|N|N|
|`fhirServer/bulkdata/core/cos/socketTimeout`|N|N|
|`fhirServer/bulkdata/core/cos/useServerTruststore`|Y|Y|
|`fhirServer/bulkdata/core/cos/presignedExpiry`|Y|Y|
|`fhirServer/bulkdata/core/batchIdEncryptionKey`|Y|N|
|`fhirServer/bulkdata/core/pageSize`|Y|Y|
|`fhirServer/bulkdata/core/maxPartitions`|Y|Y|
|`fhirServer/bulkdata/core/maxInputs`|Y|Y|
|`fhirServer/bulkdata/core/iamEndpoint`|N|N|
|`fhirServer/bulkdata/core/fastTxTimeout`|N|N|
|`fhirServer/bulkdata/core/defaultExportProvider`|Y|Y|
|`fhirServer/bulkdata/core/defaultImportProvider`|Y|Y|
|`fhirServer/bulkdata/core/defaultOutcomeProvider`|Y|Y|
|`fhirServer/bulkdata/core/enableSkippableUpdates`|Y|Y|
|`fhirServer/bulkdata/storageProviders/<source>/type`|Y|Y|
|`fhirServer/bulkdata/storageProviders/<source>/bucketName`|Y|Y|
|`fhirServer/bulkdata/storageProviders/<source>/location`|Y|Y|
|`fhirServer/bulkdata/storageProviders/<source>/endpointInternal`|Y|Y|
|`fhirServer/bulkdata/storageProviders/<source>/endpointExternal`|Y|Y|
|`fhirServer/bulkdata/storageProviders/<source>/fileBase`|Y|Y|
|`fhirServer/bulkdata/storageProviders/<source>/validBaseUrls`|Y|Y|
|`fhirServer/bulkdata/storageProviders/<source>/disableBaseUrlValidation`|Y|Y|
|`fhirServer/bulkdata/storageProviders/<source>/enableParquet`|Y|Y|
|`fhirServer/bulkdata/storageProviders/<source>/disableOperationOutcomes`|Y|Y|
|`fhirServer/bulkdata/storageProviders/<source>/duplicationCheck`|Y|Y|
|`fhirServer/bulkdata/storageProviders/<source>/validateResources`|Y|Y|
|`fhirServer/bulkdata/storageProviders/<source>/presigned`|Y|Y|
|`fhirServer/bulkdata/storageProviders/<source>/create`|Y|Y|
|`fhirServer/bulkdata/storageProviders/<source>/auth/type`|Y|Y|
|`fhirServer/bulkdata/storageProviders/<source>/auth/accessKeyId`|Y|Y|
|`fhirServer/bulkdata/storageProviders/<source>/auth/secretAccessKey`|Y|Y|
|`fhirServer/bulkdata/storageProviders/<source>/auth/iamApiKey`|Y|Y|
|`fhirServer/bulkdata/storageProviders/<source>/auth/iamResourceInstanceId`|Y|Y|
|`fhirServer/bulkdata/storageProviders/<source>/auth/username`|Y|Y|
|`fhirServer/bulkdata/storageProviders/<source>/auth/password`|Y|Y|
|`fhirServer/bulkdata/storageProviders/<source>/operationOutcomeProvider`|Y|Y|
|`fhirServer/operations/erase/enabled`|Y|Y|
|`fhirServer/operations/erase/allowedRoles`|Y|Y|

## 5.2 Keystores, truststores, and the IBM FHIR server

### 5.2.1 Background
As stated earlier, the FHIR server is installed with a default configuration in `server.xml` which includes the definition of a keystore (`fhirKeyStore.p12`) and a truststore (`fhirTrustStore.p12`)<sup id="a7">[7](#f7)</sup>. These files are provided only as examples and while they may suffice in a test environment, the FHIR server deployer should generate a new keystore and truststore for any installations where security is a concern. Review the information in the following topics to learn how to configure a secure keystore and truststore.

Additionally, the server has a trustDefault.xml config dropin that references the SEC_TLS_TRUSTDEFAULTCERTS variable (defaultValue = true) to indicate whether or not the JVM truststore should be used in combination with the configured trust store.

### 5.2.2 WebApp security
By default, the FHIR server REST API is only available via HTTPS on port 9443 and is protected by HTTP basic authentication.
Alternatively, the server can use OpenID Connect and OAuth 2.0 via a Bearer Token as described in [Section 5.3 OpenID Connect and OAuth 2.0](#53-openid-connect-and-oauth-20).
In addition, the FHIR server web application can be secured via client certificate-based authentication.

Here are some notes related to these authentication schemes:
*   Basic authentication is a very simple authentication scheme and should only be used over HTTPS because the username and password are essentially transmitted in plain text.
*   OAuth 2.0 authentication can only be used in conjunction with an HTTPS endpoint because the OAuth authorization steps rely on SSL handshake negotiations.
*   Client certificate-based authentication can only be used in conjunction with an HTTPS endpoint since it involves SSL handshake negotiations. The main value of client authentication is that the server is able to securely authenticate the client through the use of certificates.

### 5.2.3 Configuring mutual TLS authentication
To properly configure the FHIR server's keystore and truststore files, perform the following steps.

### 5.2.3.1 Configure the keyStores
1.  Create a new self-signed server certificate<sup id="a8">[8](#f8)</sup> and store it in a new keystore file located in the `<WLP_HOME>/usr/servers/fhir-server/resources/security` directory.

    In these instructions, we'll call this file `serverKeystore.jks`, although you can name your server keystore file anything you choose. We'll use the `keytool`<sup id="a9">[9](#f9)</sup> command for all keystore- and truststore-related steps, although there are several ways to perform these actions.

    The following command will generate a new self-signed certificate and store it in `serverKeystore.jks`:

    ```
    keytool -keystore serverKeystore.jks -storepass change-password -genkey
        -alias default -keyalg RSA -keypass change-password
    ```

2.  Export the server certificate so that it can be imported into the client's truststore:

    ```
    keytool -keystore serverKeystore.jks -storepass change-password -export
        -alias default -file server-public-key.cer
    ```

3.  Create the client's certificate and store it in `clientKeystore.jks`:

    ```
    keytool -keystore clientKeystore.jks -storepass change-password -genkey
        -alias client-auth -keyalg RSA -keypass change-password
    ```

    Note: `keytool` will prompt you for the various components of the distinguished name (DN) associated with the certificate (similar to Step 1). The value that you specify for the common name (CN) component of the DN must match a username in the basic user registry<sup id="a10">[10](#f10)</sup> configured within the `server.xml` file. This step is crucial for the client certificate-based authentication to work properly. The whole point of this authentication scheme is for the client to transmit its identity to the server via the client certificate, and the client's username must be contained in that certificate (the CN component of the DN) so that the FHIR server can properly authenticate the client.

4.  Export the client's certificate so that it can be imported into the server's truststore:

    ```
    keytool -keystore clientKeystore.jks -storepass change-password -export -alias client-auth -file client-public-key.cer
    ```

5.  Import the server's public key certificate into the client's truststore:

    ```
    keytool -keystore clientTruststore.jks -storepass change-password -import -file server-public-key.cer
    ```

6.  Import the client's public key certificate into the server's truststore:

    ```
    keytool -keystore serverTruststore.jks -storepass change-password -import -file client-public-key.cer
    ```

At this point, you should have a client keystore that contains a client certificate whose Distinguished Name's Common Name component is set to the username. You should also have a client truststore which contains the server's public key certificate. Essentially, the server and client both have a keystore that contains their own private and public key certificate and they both have a truststore which contains the public key certificate of their counterpart.

### 5.2.3.1 Configure the server
Copy the server keystore (`serverKeystore.jks`) and truststore (`serverTruststore.jks`) files to the appropriate directory (`<WLP_HOME>/usr/servers/fhir-server/resources/security`). Then configure the `server.xml` file correctly to reference your new keystore and truststore files.

### 5.2.3.2 Configure the client
The precise steps required to configure certificate-based authentication for a client application depend on the specific REST API client framework, but these are the general rules:

*   If the client is using the FHIR server's HTTPS endpoint, then the client's truststore should be configured with the certificate of the FHIR server<sup id="a11">[11](#f11)</sup>.
*   If the client is using basic authentication, then it must send an appropriate Authorization request header containing the username and password information in the HTTP request.
*   If the client is using client certificate-based Authentication, then the client keystore must be configured with a certificate that is trusted by the FHIR server<sup id="a12">[12](#f12)</sup>.
*   If the client is using OAuth 2.0 Authentication, then the client keystore must be configured with the REST API client framework. In addition, it must send an appropriate Authorization request header containing the Bearer token in the HTTP request.

## 5.3 OpenID Connect and OAuth 2.0
The FHIR specification recommends the use of OAuth 2.0.
The IBM FHIR Server supports OAuth 2.0 through the use of WebSphere Liberty / OpenLiberty features.

While it is possible to configure Liberty as an [OpenID Connect Client](https://openliberty.io/docs/latest/reference/config/openidConnectClient.html), more typically the IBM FHIR Server will be configured as a generic OAuth 2.0 "Protected Resource Server" that works with JWT access tokens that have been issued by a trusted Authorization Server like [Keycloak](https://www.keycloak.org).

### 5.3.1 Configure Liberty to be an OAuth 2.0 Protected Resource Server
Liberty can be configured to act as an OAuth 2.0 Protected Resource Server via either the [openidConnectClient feature](https://www.ibm.com/docs/en/was-liberty/core?topic=connect-configuring-oauth-20-protected-resources-in-liberty) or the [mpJwt feature](https://openliberty.io/guides/microprofile-jwt.html).

One advantage of the mpJwt approach is that users can be mapped into pre-defined JEE security roles.
To enable this feature without modifying the default `server.xml`, move the `jwtRS.xml` config snippet from `configDropins/disabled/` to `configDropins/defaults/` and modify as desired.

A copy of this snippet is provided here for illustrative purposes:
```xml
<server description="fhir-server">
    <featureManager>
        <feature>mpJwt-1.1</feature>
    </featureManager>

    <!-- Override the application-bnd binding of the main webapp -->
    <webApplication contextRoot="fhir-server/api/v4" id="fhir-server-webapp" location="fhir-server.war" name="fhir-server-webapp">
        <application-bnd id="bind">
            <security-role id="users" name="FHIRUsers">
                <group id="usersGroup" access-id="group:https://localhost:8443/auth/realms/test/fhirUser"/>
            </security-role>
        </application-bnd>
    </webApplication>

    <mpJwt id="jwtConsumer"
           jwksUri="http://keycloak:8080/auth/realms/test/protocol/openid-connect/certs"
           issuer="https://localhost:8443/auth/realms/test"
           audiences="http://fhir-server:9080/fhir-server/api/v4"
           userNameAttribute="sub"
           groupNameAttribute="group"
           authFilterRef="filter"/>

    <authFilter id="filter">
        <requestUrl urlPattern="/fhir-server" />
        <requestUrl matchType="notContain" urlPattern="/fhir-server/api/v4/metadata" />
        <requestUrl matchType="notContain" urlPattern="/fhir-server/api/v4/.well-known/smart-configuration" />
    </authFilter>
</server>
```

In the snippet above, the `mpJwt` element is configured to obtain JWK information from http://keycloak:8080/auth/realms/test/protocol/openid-connect/certs and use this to validate JWT tokens that are passed to the server.

Additionally, the server will validate the `iss` (issuer) and `aud` (audiences) claims of the JWT and use the `sub` claim as the user principal (for audit logging).

Finally, the value(s) of the `group` claim are used to map this user into a corresponding JEE security-role as defined in the `application-bnd` section of the `webApplication` element.

### 5.3.2 Advertise the OAuth endpoints via fhir-server-config
To make the FHIR Server advertise the OAuth endpoints of the configured provider, supply values for at least the following properties in the default fhir-server-config.json file:
* `fhirServer/security/oauth/authUrl`
* `fhirServer/security/oauth/tokenUrl`

These values will be used to populate the corresponding entries in both the server capability statement (`GET [base]/metadata`) and the smart-configuration (`GET [base]/.well-known/smart-configuration`).

For example, the following excerpt from a CapabilityStatement shows sample OAuth-related URLs (register, authorize, and token) values in the `valueUri` elements.
```
…
"rest": [
    {
        "mode": "server",
        "security": {
        "extension": [
            {
                "url": "http://fhir-registry.smarthealthit.org/StructureDefinition/oauth-uris"
                "extension": [
                    {
                        "url": "authorize",
                        "valueUri": "https://localhost:8443/auth/realms/test/protocol/openid-connect/auth"
                    },
                    {
                        "url": "token",
                        "valueUri": "https://localhost:8443/auth/realms/test/protocol/openid-connect/token"
                    },
                    {
                        "url": "register",
                        "valueUri": "https://localhost:8443/auth/realms/test/clients-registrations/openid-connect"
                    }
                ]
            }
        ],
        …
```

SMART on FHIR applications should use the `.well-known/smart-configuration` endpoint to determine the OAuth URLs to use for authorization,
but the entries in the Capability Statement are needed for backwards compatibility.

### 5.3.3 SMART App Launch
To support [SMART App Launch](https://www.hl7.org/fhir/smart-app-launch), the IBM FHIR Server can be used with a SMART-enabled authorization server. For an example of a SMART-enabled Authorization Server, see the [Alvearie Keycloak extensions for FHIR](https://github.com/Alvearie/keycloak-extensions-for-fhir).

The OAuth configuration described in the previous sections will restrict API access to clients with a valid access token.
However, SMART defines additional access controls via OAuth 2.0 scopes and context parameters.

To enforce authorization policy on the server, drop the `fhir-smart` module into the server's userlib directory.

This component uses the IBM FHIR Server's PersistenceInterceptor feature to automatically scope searches to the compartments for which the user has access (as indicated but a special `patient_id` claim in the access token).

Additionally, before returning resources to the client, the `fhir-smart` component performs authorization policy enforcement based on the list of SMART scopes included in the token's `scope` claim and the list of patient compartments in the `patient_id` claim.

For an example of using the IBM FHIR Server together with a SMART-enabled Keycloak authorization server, please see the data-access pattern at https://github.com/Alvearie/health-patterns/tree/main/data-access.

## 5.4 Custom HTTP Headers
IBM FHIR Server Supports the following custom HTTP Headers:

| Header Name      | Description                |
|------------------|----------------------------|
|`X-FHIR-TENANT-ID`|Specifies which tenant config should be used for the request. Default is `default`. The header name can be overridden via config property `fhirServer/core/tenantIdHeaderName`.|
|`X-FHIR-DSID`|Specifies which datastore config should be used for the request. Default is `default`. The header name can be overridden via config property `fhirServer/core/dataSourceIdHeaderName`.|
|`X-FHIR-FORWARDED-URL`|The original (user-facing) request URL; used for constructing absolute URLs within the server response. Only enabled when explicitly configured in the default fhir-server-config.json. If either the config property or the header itself is missing, the server will use the actual request URL. The header name can be overridden via config property `fhirServer/core/originalRequestUriHeaderName`.|
|`X-FHIR-UPDATE-IF-MODIFIED`|When set to true, for update and patch requests, the server will perform a resource comparison and only perform the update if the contents of the resource have changed. For all other values, the update will be executed as normal.|

# 6 Related topics
For more information about topics related to configuring a FHIR server, see the following documentation:
*   [IBM Java 8 Keytool documentation](https://www.ibm.com/support/knowledgecenter/SSYKE2_8.0.0/com.ibm.java.security.component.80.doc/security-component/keytoolDocs/keytool_overview.html)
*   [WebSphere Liberty documentation: Configuring your web application and server for client certificate authentication](https://www.ibm.com/support/knowledgecenter/SSEQTP_liberty/com.ibm.websphere.wlp.doc/ae/twlp_sec_clientcert.html)
*   [Java EE 7 Tutorial, Chapter 50](https://docs.oracle.com/javaee/7/tutorial/security-advanced002.htm#GLIEN)
*   [WebSphere Liberty documentation: Defining an OAuth Service Provider](https://www.ibm.com/support/knowledgecenter/SSEQTP_liberty/com.ibm.websphere.wlp.doc/ae/twlp_oauth_defining.html)
*   [WebSphere Liberty documentation: Configuring an Open ID Connect Client in liberty](https://www.ibm.com/support/knowledgecenter/SSEQTP_liberty/com.ibm.websphere.wlp.doc/ae/twlp_config_oidc_rp.html)

<hr/>

- <b name="f1">1</b>

    The fhir-server-config.json file contains configuration information associated with the FHIR server. The global configuration is located in `WLP_HOME/wlp/usr/servers/fhir-server/config/default/fhir-server-config.json`, with tenant-specific configuration contained in `config/TENANT_ID/fhir-server-config.json`. [↩](#a1)

- <b name="f2">2</b>

    When running database-related commands (e.g. createDB.sh, liquibase, etc.) you'll need to make sure that the Db2-related executables are in your PATH, and also that you are logged in as a user that has the necessary authority to create the database and/or create the schema.  Normally, if you log in as the Db2 administrative user (typically "db2inst1") then you should be fine. [↩](#a2)

- <b id="f3">3</b>

    The names of these request headers are configurable within the FHIR server's fhir-server-config.json file.  For more information, see [Section 5.1 Configuration properties reference](#51-configuration-properties-reference). [↩](#a3)

- <b id="f4">4</b>

    For more information on multi-tenant support, including multi-tenant configuration properties, jump to [Section 4.9 Multi-Tenancy](#49-multi-tenancy). [↩](#a4)

- <b id="f5">5</b>

    An external reference is a reference to a resource which is meaningful outside a particular request bundle.  The value typically includes the resource type and the resource identifier, and could be an absolute or relative URL. Examples:  `https://fhirserver1:9443/fhir-server/api/v4/Patient/12345`, `Patient/12345`, etc.  Requiring relative URLs to include a valid resource type can be configured via the `fhirServer/core/checkReferenceTypes` config property. For more information, see [Section 5.1 Configuration properties reference](#51-configuration-properties-reference). [↩](#a5)

- <b id="f6">6</b>

    A local reference is a reference used within a request bundle that refers to another resource within the same request bundle and is meaningful only within that request bundle. A local reference starts with `urn:`. [↩](#a6)

- <b id="f7">7</b>

    Keystore and truststore files have the same basic structure. They both provide a secure means for storing certificates. Typically, we think of a keystore as a file that contains certificates that consist of a private/public key pair, whereas a truststore contains certificates that consist of a public key or trusted certificates. [↩](#a7)

- <b id="f8">8</b>

    While the instructions here show examples of creating self-signed certificates, in reality the FHIR Server deployer will likely need to use certificates that have been signed by a Certificate Authority (CA) such as Verisign, etc. [↩](#a8)

- <b id="f9">9</b>

    The _keytool_ command is provided as part of the Java 8 JRE.  The command can be found in $JAVA_HOME/jre/bin. [↩](#a9)

- <b id="f10">10</b> These instructions assume the use of a basic user registry in the server.xml file.  If you are instead using an LDAP registry, then the entire DN associated with the client certificate must match the DN of a user in the LDAP registry. [↩](#a10)

- <b id="f11">11</b>

    For the JAX-RS 2.0 Client API, you would call the ClientBuilder.truststore() method. [↩](#a11)

- <b id="f12">12</b>

    For the JAX-RS 2.0 Client API, you would call the ClientBuilder.keystore() method. [↩](#a12)

[a]:https://www.ibm.com/support/knowledgecenter/en/SSD28V_9.0.0/com.ibm.websphere.wlp.core.doc/ae/cwlp_pwd_encrypt.html

<hr/>

FHIR&reg; is the registered trademark of HL7 and is used with the permission of HL7.<|MERGE_RESOLUTION|>--- conflicted
+++ resolved
@@ -3,11 +3,7 @@
 title:  IBM FHIR Server User's Guide
 description: IBM FHIR Server User's Guide
 Copyright: years 2017, 2021
-<<<<<<< HEAD
 lastupdated: "2021-06-07"
-=======
-lastupdated: "2021-06-01"
->>>>>>> 78a108ac
 permalink: /FHIRServerUsersGuide/
 ---
 
