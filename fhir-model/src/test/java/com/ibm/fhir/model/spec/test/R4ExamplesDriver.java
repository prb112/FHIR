/**
 * (C) Copyright IBM Corp. 2019
 *
 * SPDX-License-Identifier: Apache-2.0
 */

package com.ibm.fhir.model.spec.test;

import java.io.BufferedReader;

import java.io.Reader;
import java.util.ArrayList;
import java.util.List;
import java.util.concurrent.ExecutorService;
import java.util.concurrent.TimeUnit;
import java.util.concurrent.atomic.AtomicInteger;
import java.util.concurrent.locks.Condition;
import java.util.concurrent.locks.Lock;
import java.util.concurrent.locks.ReentrantLock;
import java.util.logging.Level;
import java.util.logging.Logger;

import com.ibm.fhir.examples.ExamplesUtil;
import com.ibm.fhir.model.format.Format;
import com.ibm.fhir.model.parser.FHIRParser;
import com.ibm.fhir.model.parser.exception.FHIRParserException;
import com.ibm.fhir.model.resource.Resource;

/**
 * Run through all the examples from the R4 specification
 * 
 * @author rarnold
 *
 */
public class R4ExamplesDriver {
    private static final Logger logger = Logger.getLogger(R4ExamplesDriver.class.getName());
    // Location of the resource directory holding the examples. Note - these resources
    // will come from fhir-r4-spec-examples project, in case you're looking for them. We
    // do this to avoid rebuilding a huge jar full of static files every time.
    private static final String JSON_PATH = "json";
    private static final String XML_PATH = "xml";

    // All the examples which should pass validation
    private static final String ALL_FILE_INDEX = "/all.txt";
    private static final String MINIMAL_FILE_INDEX = "/minimal.txt";
    private static final String SPEC_FILE_INDEX = "/spec.txt";
    private static final String IBM_FILE_INDEX = "/ibm.txt";
    private static final String PERFORMANCE_FILE_INDEX = "/performance.txt";

    // Call this processor for each of the examples, if given
    private IExampleProcessor processor;

    // Validate the resource
    private IExampleProcessor validator;

    // track some simple metrics
<<<<<<< HEAD
    private int testCount;
    private int successCount;
    Exception firstException = null;

    public static enum TestType {
        ALL("ALL"), MINIMAL("MINIMAL"), SPEC("SPEC"), IBM("IBM");
        
        private String type; 
        
        TestType(String type){
            this.type = type;
        }
        
        public String getType() {
            return type;
        }
=======
    private AtomicInteger testCount = new AtomicInteger();
    private AtomicInteger successCount = new AtomicInteger();
    private Exception firstException = null;
    
    // Optional pool if we want to process the examples in parallel
    private ExecutorService pool;
    
    // Limit the number of requests we submit to the pool
    private int maxInflight;
    private Lock lock = new ReentrantLock();
    private Condition runningCondition = lock.newCondition();
    private Condition inflightCondition = lock.newCondition();
    
    // The number of requests submitted but not yet completed (queued + running)
    private int currentlySubmittedCount;
    
    // optional metrics collection
    private DriverMetrics metrics;

    
    public static enum TestType {
        ALL,          // Both R4 spec and IBM generated examples 
        MINIMAL,      // Small mix of spec and IBM examples used for unit tests to keep build times short
        SPEC,         // All R4 spec examples
        IBM,          // All IBM generated examples
        PERFORMANCE   // R4 spec and IBM examples less than 1MB - used for concurrency tests
>>>>>>> ef31e1de
    }

    /**
     * Setter for the processor
     * 
     * @param p
     */
    public void setProcessor(IExampleProcessor p) {
        this.processor = p;
    }

    /**
     * Setter for the metrics object
     * @param metrics
     */
    public void setMetrics(DriverMetrics metrics) {
        this.metrics = metrics;
    }

    /**
     * Setter for the validation processor
     * 
     * @param p
     */
    public void setValidator(IExampleProcessor p) {
        this.validator = p;
    }

    /**
<<<<<<< HEAD
     * Use the minimal file set by default for our tests. This avoids issues with memory constraints on the build
     * containers.
     * 
=======
     * Setter for the thread-pool. Used only if processing the examples in
     * parallel
     * @param pool the threadpool to use
     * @param maxInflight the maximum number of requests submitted to the pool before blocking
     */
    public void setPool(ExecutorService pool, int maxInflight) {
        this.pool = pool;
        this.maxInflight = maxInflight;
    }

    /**
     * Use the minimal file set by default for our tests. This avoids issues with memory 
     * constraints on the build containers.
>>>>>>> ef31e1de
     * @throws Exception
     */
    public void processAllExamples() throws Exception {
        // Allow the build to override the default so we can really test everything
        String ttValue = System.getProperty(this.getClass().getName()
                + ".testType", TestType.MINIMAL.toString());
        String ttFormat =
                System.getProperty(this.getClass().getName() + ".format", Format.JSON.toString());
        TestType tt = TestType.valueOf(ttValue);
        Format format = Format.valueOf(ttFormat);
        processExamples(tt, format);
    }

    /**
     * Process each of the examples we find in the SPEC_EXAMPLES path
     * 
     * @param testType
     *            select between all or minimal file sets for the test
     * @param format 
     * @throws Exception
     */
    public void processExamples(TestType testType, Format format) throws Exception {
        String dir;
        switch (format) {
        case JSON:
            dir = JSON_PATH;
            break;
        case XML:
            dir = XML_PATH;
            break;
        default:
            throw new IllegalArgumentException("Format '" + testType + "' is not supported.");
        }

        String filename;
        switch (testType) {
        case ALL:
            filename = dir + ALL_FILE_INDEX;
            break;
        case MINIMAL:
            filename = dir + MINIMAL_FILE_INDEX;
            break;
        case SPEC:
            filename = dir + SPEC_FILE_INDEX;
            break;
        case IBM:
            filename = dir + IBM_FILE_INDEX;
            break;
        case PERFORMANCE: 
            filename = dir + PERFORMANCE_FILE_INDEX;
            break;
        default:
            throw new IllegalArgumentException("shouldn't be necessary");
        }

        // filename will be a resource we read from the classpath
        processIndex(filename, format);
    }

    public void processIndex(String filename) throws Exception {
        processIndex(filename, Format.JSON);
    }

    /**
     * Process the index file. Filename can be a resource on the classpath, or a file from the file-system if prefixed
     * with "file:..."
     * 
     * @param filename
     * @param format 
     * 
     * @throws Exception
     */
    public void processIndex(String filename, Format format) throws Exception {
        logger.info(String.format("Processing index file '%s' with format '%s'", filename, format.toString()));
        // reset the state just in case we are called more than once
        this.firstException = null;
        this.testCount.set(0);
        this.successCount.set(0);

        long start = System.nanoTime();

        List<ExampleProcessorException> errors = new ArrayList<>();
        try {
            // Each line of this directory should be an example resource in json format
            try (BufferedReader br = new BufferedReader(ExamplesUtil.reader(filename))) {
                String line;

                while ((line = br.readLine()) != null) {
                    String[] tokens = line.split("\\s+");
                    if (tokens.length == 2) {
                        String expectation = tokens[0];
                        String example = tokens[1];
                        if (example.toUpperCase().endsWith(".JSON") && format == Format.JSON) {
                            testCount.incrementAndGet();
                            Expectation exp = Expectation.valueOf(expectation);
                            submitExample(errors, JSON_PATH + "/" + example, format, exp);
                        }
                        else if (example.toUpperCase().endsWith(".XML") && format == Format.XML) {
                            testCount.incrementAndGet();
                            Expectation exp = Expectation.valueOf(expectation);
                            submitExample(errors, XML_PATH + "/" + example, format, exp);
                        }
                    }
                }

            }

            // If we are running with a thread-pool, then we must wait for everything to complete
            if (pool != null) {
                waitForCompletion();
            }

            // propagate the first exception so we fail the test
            if (firstException != null) {
                throw firstException;
            }
<<<<<<< HEAD
        } finally {
            if (testCount > 0) {
=======
        }
        finally {
            if (testCount.get() > 0) {
>>>>>>> ef31e1de
                long elapsed = (System.nanoTime() - start) / 1000000;

                // Just for formatting
                System.out.println();

                // We count overall success if we successfully process the resource,
                // or if we got an expected exception earlier on
<<<<<<< HEAD
                logger.info("Overall success rate = " + successCount + "/" + testCount + " = "
                        + (100 * successCount / testCount) + "%. Took " + elapsed + " ms");
=======
                logger.info("Overall success rate = " + successCount + "/" + testCount + " = " 
                        + (100*successCount.get() / testCount.get()) + "%. Took " + elapsed + " ms");
>>>>>>> ef31e1de
            }
            
            // We can access errors here safely because waitForCompletion called lock/unlock in this thread (in case you were wondering)
            for (ExampleProcessorException error : errors) {
                logger.warning(error.toString());
            }
        }
    }

    public void processExample(String file, Expectation expectation)
        throws ExampleProcessorException {
        processExample(file, Format.JSON, expectation);
    }
    
    /**
     * Submit the given example for processing
     * @param errors the list of errors to accumulate
     * @param file
     * @param format
     * @param expectation
     * @throws ExampleProcessorException
     */
    public void submitExample(List<ExampleProcessorException> errors, String file, Format format, Expectation expectation) throws ExampleProcessorException {
        if (pool != null) {
            
            // Wait until we have capacity. We do this to throttle the number of requests
            // submitted to pool, hopefully avoiding memory issues if ever we have a really
            // large index to process
            lock.lock();
            while (this.currentlySubmittedCount == this.maxInflight) {
                try {
                    this.inflightCondition.await(1000, TimeUnit.MILLISECONDS);
                }
                catch (InterruptedException x) {
                    // NOP
                }
            }
            currentlySubmittedCount++;
            lock.unlock();
            
            pool.execute(new Runnable() {

                @Override
                public void run() {
                    try {
                        processExample(file, format, expectation);
                    } catch (ExampleProcessorException e) {
                        lock.lock();
                        errors.add(e);
                        lock.unlock();
                    }
                    finally {
                        lock.lock();
                        int oldCount = currentlySubmittedCount--;
                        if (oldCount == maxInflight) {
                            inflightCondition.signal();
                        }
                        
                        if (currentlySubmittedCount == 0) {
                            runningCondition.signal();
                        }
                        lock.unlock();
                    }
                }
            });
        }
        else {
            // run in-line
            try {
                processExample(file, format, expectation);
            } catch (ExampleProcessorException e) {
                errors.add(e);
            }
        }
    }

    /**
     * Process the example file. If jsonFile is prefixed with "file:" then the file will be read from the filesystem,
     * otherwise it will be treated as a resource on the classpath.
     * 
     * @param file
     * @param format
     * @param expectation
     * @throws ExampleProcessorException
     */
    public void processExample(String file, Format format, Expectation expectation)
        throws ExampleProcessorException {
        if (logger.isLoggable(Level.FINE)) {
            logger.fine("Processing: " + file);
        } else {
            System.out.print("."); // So we know it's not stalled
        }
        Expectation actual;

        try {
            Resource resource = readResource(file, format);
            if (resource == null) {
                // this is bad, because we'd expect a FHIRParserException
                throw new AssertionError("readResource(" + file + ") returned null");
            }

            if (expectation == Expectation.PARSE) {
                // If we parsed the resource successfully but expected it to fail, it's a failed
                // test, so we don't try and process it any further
                actual = Expectation.OK;
                ExampleProcessorException error =
                        new ExampleProcessorException(file, expectation, actual);
                if (firstException == null) {
                    firstException = error;
                }
                throw error;
            } else {
                // validate and process the example
                actual = processExample(file, resource, expectation);
            }
        } catch (ExampleProcessorException e) {
            throw e;
        } catch (FHIRParserException fpx) {
            actual = Expectation.PARSE;
            if (expectation == Expectation.PARSE) {
                // successful test, even though we won't be able to validate/process
<<<<<<< HEAD
                successCount++;
            } else {
=======
                successCount.incrementAndGet();
            }
            else {
>>>>>>> ef31e1de
                // oops, hit an unexpected parse error
                logger.severe("readResource(" + file + ") unexpected failure: " + fpx.getMessage()
                        + ", " + fpx.getPath());

                // continue processing the other files, but capture the first exception so we can fail the test
                // if needed
                ExampleProcessorException error =
                        new ExampleProcessorException(file, expectation, actual, fpx);
                if (firstException == null) {
                    firstException = fpx;
                }
                throw error;
            }
        } catch (Exception e) {
            // continue processing the other files, but capture the first exception so we can fail the test
            // if needed
            ExampleProcessorException error =
                    new ExampleProcessorException(file, expectation, Expectation.PARSE, e);
            if (firstException == null) {
                firstException = e;
            }
            throw error;
        }

        logger.fine(String.format("Processed: wanted:%11s got:%11s %s ", expectation.name(), actual.name(), file));

    }

    /**
     * Process the example resource
     * 
     * @param file
     *            so we know the name of the file if there's a problem
     * @param resource
     *            the parsed object
     * @param expectation
     */
    protected Expectation processExample(String file, Resource resource, Expectation expectation)
        throws ExampleProcessorException {
        Expectation actual = Expectation.OK;
        if (validator != null) {
            long start = System.nanoTime();
            try {
                validator.process(file, resource);

                if (expectation == Expectation.VALIDATION) {
                    // this is a problem, because we expected validation to fail
                    resource = null; // prevent processing
                    logger.severe("validateResource(" + file + ") should've failed but didn't");
                    ExampleProcessorException error =
                            new ExampleProcessorException(file, expectation, actual);
                    if (firstException == null) {
                        firstException = error;
                    }
                    throw error;
                }
            } catch (Exception x) {
                // validation failed
                actual = Expectation.VALIDATION;
                resource = null; // stop any further processing

                if (expectation == Expectation.VALIDATION) {
                    // we expected an error, and we got it...so that's a success
<<<<<<< HEAD
                    successCount++;
                } else {
=======
                    successCount.incrementAndGet();
                }
                else {
>>>>>>> ef31e1de
                    // oops, hit an unexpected validation error
                    logger.severe("validateResource(" + file + ") unexpected failure: "
                            + x.getMessage());

                    // continue processing the other files
                    ExampleProcessorException error =
                            new ExampleProcessorException(file, expectation, actual, x);
                    if (firstException == null) {
                        firstException = x;
                    }
                    throw error;
                }
            }
            finally {
                if (metrics != null) {
                    long validateEnd = System.nanoTime();
                    long validateTime = validateEnd - start;
                    metrics.addValidateTime(validateTime / DriverMetrics.NANOS_MS);
                }
            }
        }

        // process the resource (as long as validation was successful
        if (processor != null && resource != null) {
            long start = System.nanoTime();
            try {
                processor.process(file, resource);

                if (expectation == Expectation.PROCESS) {
                    // this is a problem, because we expected validation to fail
                    logger.severe("processResource(" + file + ") should've failed but didn't");
                    ExampleProcessorException error =
                            new ExampleProcessorException(file, expectation, actual);
                    if (firstException == null) {
                        firstException = error;
                    }
                    throw error;
                } else {
                    // processed the resource successfully, and didn't expect an error
                    successCount.incrementAndGet();
                }
            } catch (Exception x) {
                // say in which phase we failed
                actual = Expectation.PROCESS;

                if (expectation == Expectation.PROCESS) {
                    // we expected an error, and we got it...so that's a success
<<<<<<< HEAD
                    successCount++;
                } else {
=======
                    successCount.incrementAndGet();
                }
                else {
>>>>>>> ef31e1de
                    // processing error, but didn't expect it
                    logger.log(Level.SEVERE, "processResource(" + file
                            + ") unexpected failure: ", x);

                    // continue processing the other files
                    ExampleProcessorException error =
                            new ExampleProcessorException(file, expectation, actual, x);
                    if (firstException == null) {
                        firstException = x;
                    }
                    throw error;
                }

            }
            finally {
                if (metrics != null) {
                    long processEnd = System.nanoTime();
                    long processTime = processEnd - start;
                    metrics.addProcessTime(processTime / DriverMetrics.NANOS_MS);
                }
            }
        }

        return actual;
    }

    /**
     * This function reads the contents of a mock resource from the specified file, then de-serializes that into a
     * Resource.
     * 
     * @param fileName
     *            the name of the file containing the mock resource (e.g. "testdata/Patient1.json")
     * @param format 
     * @return the de-serialized mock resource
     * @throws Exception
     */
    public Resource readResource(String fileName, Format format) throws Exception {

        // We don't really care about knowing the resource type. We can check this later
        long start = System.nanoTime();
        try (Reader reader = ExamplesUtil.reader(fileName)) {
            return FHIRParser.parser(format).parse(reader);
        }
        finally {
            if (metrics != null) {
                metrics.addReadTime((System.nanoTime() - start) / DriverMetrics.NANOS_MS);
            }
        }
    }

    /**
     * Block until all the submitted requests are completed
     */
    private void waitForCompletion() {
        lock.lock();
        logger.info("Waiting for all requests to complete (remaining = " + this.currentlySubmittedCount + ")");
        try {
            while (this.currentlySubmittedCount > 0) {
                try {
                    runningCondition.await(1000, TimeUnit.MILLISECONDS);
                }
                catch (InterruptedException x) {
                    throw new IllegalStateException(x);
                }
            }
        }
        finally {
            lock.unlock();
            logger.info("All requests complete");
        }
    }

}<|MERGE_RESOLUTION|>--- conflicted
+++ resolved
@@ -54,24 +54,6 @@
     private IExampleProcessor validator;
 
     // track some simple metrics
-<<<<<<< HEAD
-    private int testCount;
-    private int successCount;
-    Exception firstException = null;
-
-    public static enum TestType {
-        ALL("ALL"), MINIMAL("MINIMAL"), SPEC("SPEC"), IBM("IBM");
-        
-        private String type; 
-        
-        TestType(String type){
-            this.type = type;
-        }
-        
-        public String getType() {
-            return type;
-        }
-=======
     private AtomicInteger testCount = new AtomicInteger();
     private AtomicInteger successCount = new AtomicInteger();
     private Exception firstException = null;
@@ -91,14 +73,13 @@
     // optional metrics collection
     private DriverMetrics metrics;
 
-    
+
     public static enum TestType {
         ALL,          // Both R4 spec and IBM generated examples 
         MINIMAL,      // Small mix of spec and IBM examples used for unit tests to keep build times short
         SPEC,         // All R4 spec examples
         IBM,          // All IBM generated examples
         PERFORMANCE   // R4 spec and IBM examples less than 1MB - used for concurrency tests
->>>>>>> ef31e1de
     }
 
     /**
@@ -128,11 +109,6 @@
     }
 
     /**
-<<<<<<< HEAD
-     * Use the minimal file set by default for our tests. This avoids issues with memory constraints on the build
-     * containers.
-     * 
-=======
      * Setter for the thread-pool. Used only if processing the examples in
      * parallel
      * @param pool the threadpool to use
@@ -146,7 +122,6 @@
     /**
      * Use the minimal file set by default for our tests. This avoids issues with memory 
      * constraints on the build containers.
->>>>>>> ef31e1de
      * @throws Exception
      */
     public void processAllExamples() throws Exception {
@@ -211,9 +186,8 @@
     }
 
     /**
-     * Process the index file. Filename can be a resource on the classpath, or a file from the file-system if prefixed
-     * with "file:..."
-     * 
+     * Process the index file. Filename can be a resource on the classpath, or
+     * a file from the file-system if prefixed with "file:..."
      * @param filename
      * @param format 
      * 
@@ -263,14 +237,9 @@
             if (firstException != null) {
                 throw firstException;
             }
-<<<<<<< HEAD
-        } finally {
-            if (testCount > 0) {
-=======
         }
         finally {
             if (testCount.get() > 0) {
->>>>>>> ef31e1de
                 long elapsed = (System.nanoTime() - start) / 1000000;
 
                 // Just for formatting
@@ -278,13 +247,8 @@
 
                 // We count overall success if we successfully process the resource,
                 // or if we got an expected exception earlier on
-<<<<<<< HEAD
-                logger.info("Overall success rate = " + successCount + "/" + testCount + " = "
-                        + (100 * successCount / testCount) + "%. Took " + elapsed + " ms");
-=======
                 logger.info("Overall success rate = " + successCount + "/" + testCount + " = " 
                         + (100*successCount.get() / testCount.get()) + "%. Took " + elapsed + " ms");
->>>>>>> ef31e1de
             }
             
             // We can access errors here safely because waitForCompletion called lock/unlock in this thread (in case you were wondering)
@@ -294,8 +258,7 @@
         }
     }
 
-    public void processExample(String file, Expectation expectation)
-        throws ExampleProcessorException {
+    public void processExample(String file, Expectation expectation) throws ExampleProcessorException {
         processExample(file, Format.JSON, expectation);
     }
     
@@ -406,14 +369,8 @@
             actual = Expectation.PARSE;
             if (expectation == Expectation.PARSE) {
                 // successful test, even though we won't be able to validate/process
-<<<<<<< HEAD
-                successCount++;
+                successCount.incrementAndGet();
             } else {
-=======
-                successCount.incrementAndGet();
-            }
-            else {
->>>>>>> ef31e1de
                 // oops, hit an unexpected parse error
                 logger.severe("readResource(" + file + ") unexpected failure: " + fpx.getMessage()
                         + ", " + fpx.getPath());
@@ -477,14 +434,8 @@
 
                 if (expectation == Expectation.VALIDATION) {
                     // we expected an error, and we got it...so that's a success
-<<<<<<< HEAD
-                    successCount++;
+                    successCount.incrementAndGet();
                 } else {
-=======
-                    successCount.incrementAndGet();
-                }
-                else {
->>>>>>> ef31e1de
                     // oops, hit an unexpected validation error
                     logger.severe("validateResource(" + file + ") unexpected failure: "
                             + x.getMessage());
@@ -532,14 +483,8 @@
 
                 if (expectation == Expectation.PROCESS) {
                     // we expected an error, and we got it...so that's a success
-<<<<<<< HEAD
-                    successCount++;
+                    successCount.incrementAndGet();
                 } else {
-=======
-                    successCount.incrementAndGet();
-                }
-                else {
->>>>>>> ef31e1de
                     // processing error, but didn't expect it
                     logger.log(Level.SEVERE, "processResource(" + file
                             + ") unexpected failure: ", x);
