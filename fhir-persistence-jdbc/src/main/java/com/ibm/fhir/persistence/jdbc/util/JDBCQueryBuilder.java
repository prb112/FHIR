/*
 * (C) Copyright IBM Corp. 2017,2019
 *
 * SPDX-License-Identifier: Apache-2.0
 */

package com.ibm.fhir.persistence.jdbc.util;

import static com.ibm.fhir.persistence.jdbc.JDBCConstants.AND;
import static com.ibm.fhir.persistence.jdbc.JDBCConstants.BIND_VAR;
import static com.ibm.fhir.persistence.jdbc.JDBCConstants.CODE_SYSTEM_ID;
import static com.ibm.fhir.persistence.jdbc.JDBCConstants.DATE_END;
import static com.ibm.fhir.persistence.jdbc.JDBCConstants.DATE_START;
import static com.ibm.fhir.persistence.jdbc.JDBCConstants.DATE_VALUE;
import static com.ibm.fhir.persistence.jdbc.JDBCConstants.DOT;
import static com.ibm.fhir.persistence.jdbc.JDBCConstants.ESCAPE_EXPR;
import static com.ibm.fhir.persistence.jdbc.JDBCConstants.ESCAPE_PERCENT;
import static com.ibm.fhir.persistence.jdbc.JDBCConstants.ESCAPE_UNDERSCORE;
import static com.ibm.fhir.persistence.jdbc.JDBCConstants.LEFT_PAREN;
import static com.ibm.fhir.persistence.jdbc.JDBCConstants.PARAMETERS_TABLE_ALIAS;
import static com.ibm.fhir.persistence.jdbc.JDBCConstants.PERCENT_WILDCARD;
import static com.ibm.fhir.persistence.jdbc.JDBCConstants.RIGHT_PAREN;
import static com.ibm.fhir.persistence.jdbc.JDBCConstants.STR_VALUE;
import static com.ibm.fhir.persistence.jdbc.JDBCConstants.STR_VALUE_LCASE;
import static com.ibm.fhir.persistence.jdbc.JDBCConstants.TOKEN_VALUE;
import static com.ibm.fhir.persistence.jdbc.JDBCConstants.UNDERSCORE_WILDCARD;
import static com.ibm.fhir.persistence.jdbc.JDBCConstants.WHERE;
import static com.ibm.fhir.persistence.jdbc.JDBCConstants.modifierMap;
import static com.ibm.fhir.persistence.jdbc.JDBCConstants.prefixOperatorMap;
import static com.ibm.fhir.persistence.jdbc.JDBCConstants.JOIN;
import static com.ibm.fhir.persistence.jdbc.JDBCConstants.LEFT_JOIN;

import java.sql.Timestamp;
import java.time.Instant;
import java.util.ArrayList;
import java.util.Collection;
import java.util.Comparator;
import java.util.List;
import java.util.Map;
import java.util.logging.Level;
import java.util.logging.Logger;
import java.util.stream.Collectors;

import com.ibm.fhir.model.resource.Location;
import com.ibm.fhir.model.resource.OperationOutcome.Issue;
import com.ibm.fhir.model.resource.SearchParameter;
import com.ibm.fhir.model.type.Code;
import com.ibm.fhir.model.type.code.IssueSeverity;
import com.ibm.fhir.model.type.code.IssueType;
import com.ibm.fhir.model.util.ModelSupport;
import com.ibm.fhir.persistence.exception.FHIRPersistenceException;
import com.ibm.fhir.persistence.exception.FHIRPersistenceNotSupportedException;
import com.ibm.fhir.persistence.jdbc.JDBCConstants.JDBCOperator;
import com.ibm.fhir.persistence.jdbc.dao.api.ParameterDAO;
import com.ibm.fhir.persistence.jdbc.dao.api.ResourceDAO;
import com.ibm.fhir.persistence.jdbc.exception.FHIRPersistenceDBConnectException;
import com.ibm.fhir.persistence.jdbc.exception.FHIRPersistenceDataAccessException;
import com.ibm.fhir.persistence.jdbc.util.type.LocationParmBehaviorUtil;
import com.ibm.fhir.persistence.jdbc.util.type.NumberParmBehaviorUtil;
import com.ibm.fhir.persistence.jdbc.util.type.QuantityParmBehaviorUtil;
import com.ibm.fhir.persistence.util.AbstractQueryBuilder;
import com.ibm.fhir.search.SearchConstants.Modifier;
import com.ibm.fhir.search.SearchConstants.Prefix;
import com.ibm.fhir.search.SearchConstants.Type;
import com.ibm.fhir.search.context.FHIRSearchContext;
import com.ibm.fhir.search.location.bounding.Bounding;
import com.ibm.fhir.search.location.util.LocationUtil;
import com.ibm.fhir.search.parameters.Parameter;
import com.ibm.fhir.search.parameters.ParameterValue;
import com.ibm.fhir.search.util.SearchUtil;
import com.ibm.fhir.search.valuetypes.ValueTypesFactory;

/**
 * This is the JDBC implementation of a query builder for the IBM FHIR Server JDBC persistence layer schema.
 * Queries are built in SQL.
 * <br><br>
 * For the new R4 schema, the search parameter tables (e.g. <resourceType>_STR_VALUES) are
 * joined to their corresponding <resourceType>_LOGICAL_RESOURCES tables on LOGICAL_RESOURCE_ID.
 * This is because the search parameters are not versioned, and are associated with
 * the logical resource, not the resource version.
 * <br>
 * Useful column reference:<br>
 * <code>
 * ------------------------
 * RESOURCE_TYPE_NAME    the formal name of the resource type e.g. 'Patient'
 * RESOURCE_TYPE_ID      FK to the RESOURCE_TYPES table
 * LOGICAL_ID            the VARCHAR holding the logical-id of the resource. Unique for a given resource type
 * LOGICAL_RESOURCE_ID   the database BIGINT
 * CURRENT_RESOURCE_ID   the unique BIGINT id of the latest resource version for the logical resource
 * VERSION_ID            INT resource version number incrementing by 1
 * RESOURCE_ID           the PK of the version-specific resource. Now only used as the target for CURRENT_RESOURCE_ID
 * </code>
 */
public class JDBCQueryBuilder extends AbstractQueryBuilder<SqlQueryData, JDBCOperator> {
    private static final Logger log = java.util.logging.Logger.getLogger(JDBCQueryBuilder.class.getName());
    private static final String CLASSNAME = JDBCQueryBuilder.class.getName();

    private ParameterDAO parameterDao;
    private ResourceDAO resourceDao;

    public static final boolean isIntegerSearch(Class<?> resourceType, Parameter queryParm) throws Exception {
        return ValueTypesFactory.getValueTypesProcessor().isIntegerSearch(resourceType, queryParm);
    }

    public static final boolean isRangeSearch(Class<?> resourceType, Parameter queryParm) throws Exception {
        return ValueTypesFactory.getValueTypesProcessor().isRangeSearch(resourceType, queryParm);
    }

    public static final boolean isDateSearch(Class<?> resourceType, Parameter queryParm) throws Exception {
        return ValueTypesFactory.getValueTypesProcessor().isDateSearch(resourceType, queryParm);
    }

    public static final boolean isDateRangeSearch(Class<?> resourceType, Parameter queryParm) throws Exception {
        return ValueTypesFactory.getValueTypesProcessor().isDateRangeSearch(resourceType, queryParm);
    }

    public JDBCQueryBuilder(ParameterDAO parameterDao, ResourceDAO resourceDao) {
        this.parameterDao = parameterDao;
        this.resourceDao = resourceDao;
    }

    /**
     * Builds a query that returns the count of the search results that would be found by applying the search parameters
     * contained within the passed search context.
     * 
     * @param resourceType
     *            - The type of resource being searched for.
     * @param searchContext
     *            - The search context containing the search parameters.
     * @return String - A count query SQL string
     * @throws Exception
     */
    public SqlQueryData buildCountQuery(Class<?> resourceType, FHIRSearchContext searchContext) throws Exception {
        final String METHODNAME = "buildCountQuery";
        log.entering(CLASSNAME, METHODNAME, new Object[] { resourceType.getSimpleName(), searchContext.getSearchParameters() });

        QuerySegmentAggregator helper;
        SqlQueryData query = null;

        helper = this.buildQueryCommon(resourceType, searchContext);
        if (helper != null) {
            query = helper.buildCountQuery();
        }

        log.exiting(CLASSNAME, METHODNAME);
        return query;
    }

    @Override
    public SqlQueryData buildQuery(Class<?> resourceType, FHIRSearchContext searchContext) throws Exception {
        final String METHODNAME = "buildQuery";
        log.entering(CLASSNAME, METHODNAME, new Object[] { resourceType.getSimpleName(), searchContext.getSearchParameters() });

        SqlQueryData query = null;
        QuerySegmentAggregator helper;

        helper = this.buildQueryCommon(resourceType, searchContext);
        if (helper != null) {
            query = helper.buildQuery();
        }

        log.exiting(CLASSNAME, METHODNAME);
        return query;
    }

    /**
     * Contains logic common to the building of both 'count' resource queries and 'regular' resource queries.
     * 
     * @param resourceType
     *            The type of FHIR resource being searched for.
     * @param searchContext
     *            The search context containing search parameters.
     * @return QuerySegmentAggregator - A query builder helper containing processed query segments.
     * @throws Exception
     */
    private QuerySegmentAggregator buildQueryCommon(Class<?> resourceType, FHIRSearchContext searchContext) throws Exception {
        final String METHODNAME = "buildQueryCommon";
        log.entering(CLASSNAME, METHODNAME, new Object[] { resourceType.getSimpleName(), searchContext.getSearchParameters() });

        SqlQueryData querySegment;
        int nearParameterIndex;
        List<Parameter> searchParameters = searchContext.getSearchParameters();
        
        // Forces _id to come before all other parameters, which is good for this bit here
        // zero is used to for all other cases.
        searchParameters.sort(new Comparator<Parameter>() {
            @Override
            public int compare(Parameter leftParameter, Parameter rightParameter) {
                
                int result = 0;
                if("_id".compareTo(leftParameter.getCode())==0) {
                    result = -100;
                }
                
                return result;
            }
            
        });
        
        int pageSize = searchContext.getPageSize();
        int offset = (searchContext.getPageNumber() - 1) * pageSize;
        QuerySegmentAggregator helper;
        boolean isValidQuery = true;

        helper = QuerySegmentAggregatorFactory.buildQuerySegmentAggregator(resourceType, offset, pageSize, this.parameterDao, this.resourceDao, searchContext);

        // Special logic for handling LocationPosition queries. These queries have interdependencies between
        // a couple of related input query parameters
        if (Location.class.equals(resourceType)) {
            querySegment = this.processLocationPosition(searchParameters);
            if (querySegment != null) {
                nearParameterIndex = LocationUtil.findNearParameterIndex(searchParameters);
                helper.addQueryData(querySegment, searchParameters.get(nearParameterIndex));
            }
            // If there are Location-position parameters but a querySegment was not built,
            // the query would be invalid. Note that valid parameters could be found in the following
            // for loop.
            else if (!searchParameters.isEmpty()) {
                isValidQuery = false;
            }
        }

        // For each search parm, build a query parm that will satisfy the search.
        for (Parameter queryParameter : searchParameters) {
            querySegment = this.buildQueryParm(resourceType, queryParameter, PARAMETERS_TABLE_ALIAS);
            if (querySegment != null) {
                helper.addQueryData(querySegment, queryParameter);
                isValidQuery = true;
            }
        }
        if (!isValidQuery) {
            helper = null;
        }
        log.exiting(CLASSNAME, METHODNAME);
        return helper;

    }

    @Override
    protected JDBCOperator getOperator(Parameter queryParm) {
        final String METHODNAME = "getOperator(Parameter)";
        log.entering(CLASSNAME, METHODNAME, queryParm.getModifier());

        JDBCOperator operator = null;
        Modifier modifier = queryParm.getModifier();

        // In the case where a URI, we need specific behavior/manipulation
        // so that URI defaults to EQ, unless... BELOW
        if (Type.URI.compareTo(queryParm.getType()) == 0) {
            if(modifier != null && Modifier.BELOW.compareTo(modifier) == 0) {
                operator = JDBCOperator.LIKE;
            } else {
                operator = JDBCOperator.EQ;
            }
        } else if (modifier != null) {
            operator = modifierMap.get(modifier);
        }
        
        if (operator == null) {
            operator = JDBCOperator.LIKE;
        } 
        
        log.exiting(CLASSNAME, METHODNAME, operator.value());
        return operator;
    }

    /**
     * Map the Modifier in the passed Parameter to a supported query operator. If the mapping results in the default
     * operator, override the default operator with the passed operator if the passed operator is not null.
     * 
     * @param queryParm
     *            - A valid query Parameter.
     * @param defaultOverride
     *            - An operator that should override the default operator.
     * @return T2 - A supported operator.
     */
    @Override
    protected JDBCOperator getOperator(Parameter queryParm, JDBCOperator defaultOverride) {
        final String METHODNAME = "getOperator(Parameter, JDBCOperator)";
        log.entering(CLASSNAME, METHODNAME, queryParm.getModifier());

        JDBCOperator operator = null;
        Modifier modifier = queryParm.getModifier();

        if (modifier != null) {
            operator = modifierMap.get(modifier);
        }
        if (operator == null) {
            if (defaultOverride != null) {
                operator = defaultOverride;
            } else {
                operator = JDBCOperator.LIKE;
            }
        }
        log.exiting(CLASSNAME, METHODNAME, operator.value());
        return operator;
    }

    @Override
    public JDBCOperator getPrefixOperator(ParameterValue queryParmValue) {
        final String METHODNAME = "getOperator(ParameterValue)";
        log.entering(CLASSNAME, METHODNAME, queryParmValue.getPrefix());

        Prefix prefix = queryParmValue.getPrefix();
        JDBCOperator operator = null;

        if (prefix != null) {
            operator = prefixOperatorMap.get(prefix);
        }
        if (operator == null) {
            operator = JDBCOperator.EQ;
        }

        log.exiting(CLASSNAME, METHODNAME, operator.value());
        return operator;
    }

    @Override
    protected SqlQueryData processStringParm(Parameter queryParm) throws FHIRPersistenceException {
        return processStringParm(queryParm, PARAMETERS_TABLE_ALIAS);
    }
    
    private SqlQueryData processStringParm(Parameter queryParm, String tableAlias) throws FHIRPersistenceException {
        final String METHODNAME = "processStringParm";
        log.entering(CLASSNAME, METHODNAME, queryParm.toString());

        StringBuilder whereClauseSegment = new StringBuilder();
        JDBCOperator operator = this.getOperator(queryParm);
        boolean parmValueProcessed = false;
        String searchValue, tempSearchValue;
        boolean appendEscape;
        SqlQueryData queryData;
        List<Object> bindVariables = new ArrayList<>();

        // Build this piece of the segment:
        // (P1.PARAMETER_NAME_ID = x AND
        this.populateNameIdSubSegment(whereClauseSegment, queryParm.getCode(), tableAlias);

        whereClauseSegment.append(AND).append(LEFT_PAREN);
        for (ParameterValue value : queryParm.getValues()) {
            List<String> values = new ArrayList<>();
            
            appendEscape = false;
            if (operator.equals(JDBCOperator.LIKE)) {
                // Must escape special wildcard characters _ and % in the parameter value string.
                tempSearchValue =
                        SqlParameterEncoder.encode(value.getValueString()
                                           .replace(PERCENT_WILDCARD, ESCAPE_PERCENT)
                                           .replace(UNDERSCORE_WILDCARD, ESCAPE_UNDERSCORE));
                if (Modifier.CONTAINS.equals(queryParm.getModifier())) {
                    searchValue = PERCENT_WILDCARD + tempSearchValue + PERCENT_WILDCARD;
                } else {
                    // If there is not a CONTAINS modifier on the query parm, construct
                    // a 'starts with' search value.
                    searchValue = tempSearchValue + PERCENT_WILDCARD;
                    
                    // Specific processing for 
                    if(Type.URI.compareTo(queryParm.getType()) == 0 
                            && queryParm.getModifier() != null 
                            && Modifier.BELOW.compareTo(queryParm.getModifier())==0) {
                        searchValue = tempSearchValue + "/" + PERCENT_WILDCARD;
                        values.add(tempSearchValue);
                        values.add(searchValue);
                    } 
                }
                appendEscape = true;
            } else {
                searchValue = SqlParameterEncoder.encode(value.getValueString());
            }

            // If multiple values are present, we need to OR them together.
            if (parmValueProcessed) {
                whereClauseSegment.append(JDBCOperator.OR.value());
            }

            if (operator.equals(JDBCOperator.EQ) || Type.URI.equals(queryParm.getType())) {
                // For an exact match, we search against the STR_VALUE column in the Resource's string values table.
                // Build this piece: pX.str_value = search-attribute-value
                
                if (queryParm.getModifier() != null && Type.URI.equals(queryParm.getType())) {
                    if (Modifier.ABOVE.compareTo(queryParm.getModifier()) == 0){
                        values = UriModifierUtil.generateAboveValuesQuery(searchValue, whereClauseSegment, tableAlias + DOT + STR_VALUE);
                    } else if(Modifier.BELOW.compareTo(queryParm.getModifier())==0) {
                        UriModifierUtil.generateBelowValuesQuery(whereClauseSegment, tableAlias + DOT + STR_VALUE);
                    }
                } 

                if (values.isEmpty()) {
                    // In every other case... use whatever operator comes through at this point
                    whereClauseSegment.append(tableAlias + DOT).append(STR_VALUE)
                        .append(operator.value()).append(BIND_VAR);
                }
            } else {
                // For anything other than an exact match, we search against the STR_VALUE_LCASE column in the
                // Resource's string values table.
                // Also, the search value is "normalized"; it has accents removed and is lower-cased. This enables a
                // case-insensitive, accent-insensitive search.
                // Build this piece: pX.str_value_lcase {operator} search-attribute-value
                whereClauseSegment.append(tableAlias + DOT).append(STR_VALUE_LCASE).append(operator.value()).append(BIND_VAR);
                searchValue = SearchUtil.normalizeForSearch(searchValue);
            }
            
            if (values.isEmpty()) {
                bindVariables.add(searchValue);
            } else {
                bindVariables.addAll(values);
            }
            
            // Build this piece: ESCAPE '+'
            if (appendEscape) {
                whereClauseSegment.append(ESCAPE_EXPR);
            }
            parmValueProcessed = true;
        }
        whereClauseSegment.append(RIGHT_PAREN).append(RIGHT_PAREN);

        queryData = new SqlQueryData(whereClauseSegment.toString(), bindVariables);
        log.exiting(CLASSNAME, METHODNAME);
        return queryData;
    }

    @Override
    protected SqlQueryData processReferenceParm(Class<?> resourceType, Parameter queryParm) throws Exception {
        return processReferenceParm(resourceType, queryParm, PARAMETERS_TABLE_ALIAS);
    }
    
    private SqlQueryData processReferenceParm(Class<?> resourceType, Parameter queryParm, String tableAlias) throws Exception {
        final String METHODNAME = "processReferenceParm";
        log.entering(CLASSNAME, METHODNAME, queryParm.toString());

        StringBuilder whereClauseSegment = new StringBuilder();
        JDBCOperator operator = this.getOperator(queryParm, JDBCOperator.EQ);
        boolean parmValueProcessed = false;
        String searchValue;
        SqlQueryData queryData;
        List<Object> bindVariables = new ArrayList<>();

        // Build this piece of the segment:
        // (P1.PARAMETER_NAME_ID = x AND
        this.populateNameIdSubSegment(whereClauseSegment, queryParm.getCode(), tableAlias);

        whereClauseSegment.append(AND).append(LEFT_PAREN);
        for (ParameterValue value : queryParm.getValues()) {
            // Handle query parm representing this name/value pair construct:
            // {name} = {resource-type/resource-id}
            searchValue = SqlParameterEncoder.encode(value.getValueString());

            // Handle query parm representing this name/value pair construct:
            // {name}:{Resource Type} = {resource-id}
            if (queryParm.getModifier() != null && queryParm.getModifier().equals(Modifier.TYPE)) {
                searchValue = queryParm.getModifierResourceTypeName() + "/" + SqlParameterEncoder.encode(value.getValueString());
            } else if (!isAbsoluteURL(searchValue)) {
                SearchParameter definition = SearchUtil.getSearchParameter(resourceType, queryParm.getCode());
                if (definition != null) {
                    List<? extends Code> targets = definition.getTarget();
                    if (targets.size() == 1) {
                        Code target = targets.get(0);
                        String targetResourceTypeName = target.getValue();
                        if (!searchValue.startsWith(targetResourceTypeName + "/")) {
                            searchValue = targetResourceTypeName + "/" + searchValue;
                        }
                    }
                } else {
                    log.finer("Couldn't find search parameter named " + queryParm.getCode() + " for resource of type " + resourceType);
                }
            }

            // If multiple values are present, we need to OR them together.
            if (parmValueProcessed) {
                whereClauseSegment.append(JDBCOperator.OR.value());
            }
            // Build this piece: pX.str_value {operator} search-attribute-value
            whereClauseSegment.append(tableAlias + DOT).append(STR_VALUE).append(operator.value()).append(BIND_VAR);
            bindVariables.add(searchValue);
            parmValueProcessed = true;
        }
        whereClauseSegment.append(RIGHT_PAREN).append(RIGHT_PAREN);

        queryData = new SqlQueryData(whereClauseSegment.toString(), bindVariables);
        log.exiting(CLASSNAME, METHODNAME);
        return queryData;
    }

    /**
     * Contains special logic for handling chained reference search parameters.
     * <p>
     * Nested sub-selects are built to realize the chaining logic required. Here is a sample chained query for an
     * Observation given this search parameter: device:Device.patient.family=Monella
     *
     * <pre>
     * SELECT R.RESOURCE_ID, R.LOGICAL_RESOURCE_ID, R.VERSION_ID, R.LAST_UPDATED, R.IS_DELETED, R.DATA, LR.LOGICAL_ID
     * FROM Observation_LOGICAL_RESOURCES LR 
     * JOIN Observation_RESOURCES R ON R.LOGICAL_RESOURCE_ID = LR.LOGICAL_RESOURCE_ID AND R.RESOURCE_ID = LR.CURRENT_RESOURCE_ID AND R.IS_DELETED <> 'Y'
     * JOIN (SELECT DISTINCT LOGICAL_RESOURCE_ID FROM Observation_STR_VALUES
     * WHERE(P1.PARAMETER_NAME_ID = 107 AND (p1.STR_VALUE IN
     *    (SELECT 'Device' || '/' || CLR1.LOGICAL_ID FROM Device_RESOURCES CR1, Device_LOGICAL_RESOURCES CLR1, Device_STR_VALUES CP1 WHERE
     *        CR1.RESOURCE_ID = CLR1.CURRENT_RESOURCE_ID AND CR1.IS_DELETED <> 'Y' AND CP1.RESOURCE_ID = CR1.RESOURCE_ID AND
     *          CP1.PARAMETER_NAME_ID = 17 AND CP1.STR_VALUE IN
     *                 (SELECT 'Patient' || '/' || CLR2.LOGICAL_ID FROM Patient_RESOURCES CR2, Patient_LOGICAL_RESOURCES CLR2, Patient_STR_VALUES CP2 WHERE
     *                     CR2.RESOURCE_ID = CLR2.CURRENT_RESOURCE_ID AND CR2.IS_DELETED <> 'Y' AND CP2.RESOURCE_ID = CR2.RESOURCE_ID AND
     *                     CP2.PARAMETER_NAME_ID = 5 AND CP2.STR_VALUE = 'Monella')))
     * TMP0 ON TMP0.LOGICAL_RESOURCE_ID = R.LOGICAL_RESOURCE_ID                     ;
     * </pre>
     * 
     * @see https://www.hl7.org/fhir/search.html#reference (section 2.1.1.4.13)
     * @param queryParm
     *            - A Parameter representing a chained query.
     * @return SqlQueryData - The query segment for a chained parameter reference search.
     * @throws Exception
     */
    @Override
    protected SqlQueryData processChainedReferenceParm(Parameter queryParm) throws Exception {
        final String METHODNAME = "processChainedReferenceParm";
        log.entering(CLASSNAME, METHODNAME, queryParm.toString());

        final String CR = "CR";
        final String CLR = "CLR";
        final String CP = "CP";
        Parameter currentParm;
        int refParmIndex = 0;
        String chainedResourceVar = null;
        String chainedLogicalResourceVar = null;
        String chainedParmVar = null;
        String resourceTypeName = null;
        StringBuilder whereClauseSegment = new StringBuilder();
        List<Object> bindVariables = new ArrayList<>();
        SqlQueryData queryData;

        currentParm = queryParm;
        while (currentParm != null) {
            Parameter nextParameter = currentParm.getNextParameter();
            if (nextParameter != null) {
                Type nextParmaterType = nextParameter.getType();
                if (refParmIndex == 0) {
                    // Must build this first piece using px placeholder table alias, which will be replaced with a
                    // generated value in the buildQuery() method.
                    // Build this piece:P1.PARAMETER_NAME_ID = x AND (p1.STR_VALUE IN
                    this.populateNameIdSubSegment(whereClauseSegment, currentParm.getCode(), PARAMETERS_TABLE_ALIAS);
                    whereClauseSegment.append(JDBCOperator.AND.value());
                    whereClauseSegment.append(LEFT_PAREN);
                    whereClauseSegment.append(PARAMETERS_TABLE_ALIAS + DOT).append(STR_VALUE).append(JDBCOperator.IN.value());
                } else {
                    // Build this piece: CP1.PARAMETER_NAME_ID = x AND CP1.STR_VALUE IN
                    appendMidChainParm(whereClauseSegment, currentParm, chainedParmVar);
                }

                refParmIndex++;
                chainedResourceVar = CR + refParmIndex;
                chainedLogicalResourceVar = CLR + refParmIndex;
                chainedParmVar = CP + refParmIndex;

                // The * is a wildcard for any resource type. This occurs only in the case where a reference parameter
                // chain was built to represent a compartment search with chained inclusion criteria that includes a
                // wildcard.
                //
                // For this situation, a separate method is called, and further processing of the chain by this method
                // is halted.
                if (currentParm.getModifierResourceTypeName().equals("*")) {
                    this.processWildcardChainedRefParm(currentParm, chainedResourceVar, chainedLogicalResourceVar, chainedParmVar, whereClauseSegment, bindVariables);
                    break;
                }
                resourceTypeName = currentParm.getModifierResourceTypeName();
                // Build this piece: (SELECT 'resource-type-name' || '/' || CLRx.LOGICAL_ID ...
                whereClauseSegment.append(LEFT_PAREN);
                appendInnerSelect(whereClauseSegment, currentParm, nextParmaterType, resourceTypeName, chainedResourceVar, chainedLogicalResourceVar, chainedParmVar);
            } else {
                // This logic processes the LAST parameter in the chain.
                // Build this piece: CPx.PARAMETER_NAME_ID = x AND CPx.STR_VALUE = ?
                Class<?> chainedResourceType = ModelSupport.getResourceType(resourceTypeName);
                SqlQueryData sqlQueryData = buildQueryParm(chainedResourceType, currentParm, chainedParmVar);
                whereClauseSegment.append(sqlQueryData.getQueryString());
                bindVariables.addAll(sqlQueryData.getBindVariables());
            }
            currentParm = currentParm.getNextParameter();
        }

        // Finally, ensure the correct number of right parens are inserted to balance the where clause segment.
        int rightParensRequired = queryParm.getChain().size() + 2;
        for (int i = 0; i < rightParensRequired; i++) {
            whereClauseSegment.append(RIGHT_PAREN);
        }

        queryData = new SqlQueryData(whereClauseSegment.toString(), bindVariables);
        log.exiting(CLASSNAME, METHODNAME, whereClauseSegment.toString());
        return queryData;
    }

    private void appendMidChainParm(StringBuilder whereClauseSegment, Parameter currentParm, String chainedParmVar)
        throws FHIRPersistenceDBConnectException, FHIRPersistenceDataAccessException, FHIRPersistenceException {
        Integer parameterNameId = ParameterNamesCache.getParameterNameId(currentParm.getCode());
        if (parameterNameId == null) {
            parameterNameId = this.parameterDao.readParameterNameId(currentParm.getCode());
            if (parameterNameId != null) {
                this.parameterDao.addParameterNamesCacheCandidate(currentParm.getCode(), parameterNameId);
            }
        }
        whereClauseSegment.append(chainedParmVar).append(".").append("PARAMETER_NAME_ID").append(JDBCOperator.EQ.value()).append(parameterNameId).append(JDBCOperator.AND.value()).append(chainedParmVar).append(".").append(STR_VALUE).append(JDBCOperator.IN.value());
    }

    private void appendInnerSelect(StringBuilder whereClauseSegment, Parameter currentParm, Type nextParmaterType, String resourceTypeName,
        String chainedResourceVar, String chainedLogicalResourceVar, String chainedParmVar) {
        String chainedResourceTableAlias = chainedResourceVar + ".";
        String chainedLogicalResourceTableAlias = chainedLogicalResourceVar + ".";
        String chainedParmTableAlias = chainedParmVar + ".";

        // Build this piece: SELECT 'resource-type-name' || '/' || CLRx.LOGICAL_ID
        whereClauseSegment.append("SELECT ").append("'" + resourceTypeName
                + "'").append(" || ").append("'/'").append(" || ").append(chainedLogicalResourceTableAlias).append("LOGICAL_ID");

        // Build this piece: FROM Device_RESOURCES CR1, Device_LOGICAL_RESOURCES CLR1, Device_STR_VALUES CP1 WHERE
        whereClauseSegment.append(" FROM ").append(resourceTypeName).append("_RESOURCES ").append(chainedResourceVar).append(", ").append(resourceTypeName).append("_LOGICAL_RESOURCES ").append(chainedLogicalResourceVar).append(", ");

        switch (nextParmaterType) {
        case DATE:
            whereClauseSegment.append(resourceTypeName + "_DATE_VALUES ");
            break;
        case NUMBER:
            whereClauseSegment.append(resourceTypeName + "_NUMBER_VALUES ");
            break;
        case QUANTITY:
            whereClauseSegment.append(resourceTypeName + "_QUANTITY_VALUES ");
            break;
        case TOKEN:
            whereClauseSegment.append(resourceTypeName + "_TOKEN_VALUES ");
            break;
        case REFERENCE:
        case URI:
        case STRING:
        default:
            whereClauseSegment.append(resourceTypeName + "_STR_VALUES ");
            break;
        }

        whereClauseSegment.append(chainedParmVar).append(" WHERE ");

        // Build this piece: CR1.RESOURCE_ID = CLR1.CURRENT_RESOURCE_ID AND CR1.IS_DELETED <> 'Y' AND CP1.LOGICAL_RESOURCE_ID =
        // CLR1.LOGICAL_RESOURCE_ID AND
        whereClauseSegment.append(chainedResourceTableAlias).append("RESOURCE_ID = ").append(chainedLogicalResourceTableAlias).append("CURRENT_RESOURCE_ID").append(AND).append(chainedResourceTableAlias).append("IS_DELETED").append(" <> 'Y'").append(AND).append(chainedParmTableAlias).append("LOGICAL_RESOURCE_ID = ").append(chainedResourceTableAlias).append("LOGICAL_RESOURCE_ID").append(AND);
    }

    /**
     * This method handles the processing of a wildcard chained reference parameter. The wildcard represents ALL FHIR
     * resource types stored in the FHIR database.
     * 
     * @throws Exception
     */
    private void processWildcardChainedRefParm(Parameter currentParm, String chainedResourceVar, String chainedLogicalResourceVar, String chainedParmVar,
        StringBuilder whereClauseSegment, List<Object> bindVariables) throws Exception {
        final String METHODNAME = "processChainedReferenceParm";
        log.entering(CLASSNAME, METHODNAME, currentParm.toString());

        String resourceTypeName;
        Collection<Integer> resourceTypeIds;
        Parameter lastParm;
        boolean selectGenerated = false;
        Map<String, Integer> resourceNameIdMap = null;
        Map<Integer, String> resourceIdNameMap = null;

        lastParm = currentParm.getNextParameter();

        // Acquire ALL Resource Type Ids
        resourceNameIdMap = resourceDao.readAllResourceTypeNames();
        resourceTypeIds = resourceNameIdMap.values();
        resourceIdNameMap = resourceNameIdMap.entrySet().stream().collect(Collectors.toMap(Map.Entry::getValue, Map.Entry::getKey));

        // Build a sub-SELECT for each resource type, and put them together in a UNION.
        for (Integer resourceTypeId : resourceTypeIds) {
            if (selectGenerated) {
                whereClauseSegment.append(" UNION ");
            }
            // Build this piece: (SELECT 'resource-type-name' || '/' || CLRx.LOGICAL_ID ...
            resourceTypeName = resourceIdNameMap.get(resourceTypeId);

            if (!selectGenerated) {
                whereClauseSegment.append(LEFT_PAREN);
            }

            appendInnerSelect(whereClauseSegment, currentParm, lastParm.getType(), resourceTypeName, chainedResourceVar, chainedLogicalResourceVar, chainedParmVar);

            // This logic processes the LAST parameter in the chain.
            // Build this piece: CPx.PARAMETER_NAME_ID = x AND CPx.STR_VALUE = ?
            Class<?> chainedResourceType = ModelSupport.getResourceType(resourceTypeName);
            SqlQueryData sqlQueryData = buildQueryParm(chainedResourceType, lastParm, chainedParmVar);
            whereClauseSegment.append(sqlQueryData.getQueryString());
            bindVariables.addAll(sqlQueryData.getBindVariables());

            selectGenerated = true;
        }

        log.exiting(CLASSNAME, METHODNAME, whereClauseSegment.toString());

    }

    /**
     * This method is the entry point for processing inclusion criteria, which define resources that are part of a
     * comparment-based search.
     * 
     * Example inclusion criteria for AuditEvent in the Patient compartment:
     * <pre>
     * {
     *        "name": "AuditEvent",
     *        "inclusionCriteria": ["patient",          This is a simple attribute inclusion criterion
     *        "participant.patient:Device",             This is a chained inclusion criterion
     *        "participant.patient:RelatedPerson",      This is a chained inclusion criterion
     *        "reference.patient:*"]                    This is a chained inclusion criterion with wildcard. The wildcard means "any resource type".
     * }
     * </pre>
     * 
     * <p>
     * Here is a sample generated query for this inclusion criteria:
     * <li>PARAMETER_NAME_ID 13 = 'participant'
     * <li>PARAMETER_NAME_ID 14 = 'patient'
     * <li>PARAMETER_NAME_ID 16 = 'reference'
     * 
     * <pre>
     *    SELECT COUNT(R.RESOURCE_ID) FROM
     *    AuditEvent_RESOURCES R, AuditEvent_LOGICAL_RESOURCES LR , AuditEvent_STR_VALUES P1 WHERE
     *    R.RESOURCE_ID = LR.CURRENT_RESOURCE_ID AND
     *    R.IS_DELETED <> 'Y' AND
     *    P1.RESOURCE_ID = R.RESOURCE_ID AND
     *    ((P1.PARAMETER_NAME_ID=14 AND P1.STR_VALUE = ?) OR
     *     ((P1.PARAMETER_NAME_ID=13 AND
     *      (P1.STR_VALUE IN
     *        (SELECT 'Device' || '/' || CLR1.LOGICAL_ID FROM
     *            Device_RESOURCES CR1, Device_LOGICAL_RESOURCES CLR1, Device_STR_VALUES CP1 WHERE
     *            CR1.RESOURCE_ID = CLR1.CURRENT_RESOURCE_ID AND
     *            CR1.IS_DELETED <> 'Y' AND
     *            CP1.RESOURCE_ID = CR1.RESOURCE_ID AND
     *            CP1.PARAMETER_NAME_ID=14 AND CP1.STR_VALUE = ?)))) OR
     *    ((P1.PARAMETER_NAME_ID=13 AND
     *     (P1.STR_VALUE IN
     *        (SELECT 'RelatedPerson' || '/' || CLR1.LOGICAL_ID FROM
     *            RelatedPerson_RESOURCES CR1, RelatedPerson_LOGICAL_RESOURCES CLR1, RelatedPerson_STR_VALUES CP1 WHERE
     *            CR1.RESOURCE_ID = CLR1.CURRENT_RESOURCE_ID AND
     *            CR1.IS_DELETED <> 'Y' AND
     *            CP1.RESOURCE_ID = CR1.RESOURCE_ID AND
     *            CP1.PARAMETER_NAME_ID=14 AND CP1.STR_VALUE = ?)))) OR
     *     ((P1.PARAMETER_NAME_ID=16 AND
     *      (P1.STR_VALUE IN
     *        (SELECT 'AuditEvent' || '/' || CLR1.LOGICAL_ID FROM
     *            auditevent_RESOURCES CR1, auditevent_LOGICAL_RESOURCES CLR1, auditevent_STR_VALUES CP1 WHERE
     *            CR1.RESOURCE_ID = CLR1.CURRENT_RESOURCE_ID AND
     *            CR1.IS_DELETED <> 'Y' AND
     *            CP1.RESOURCE_ID = CR1.RESOURCE_ID AND
     *            CP1.PARAMETER_NAME_ID=14 AND CP1.STR_VALUE = ?
     *            UNION
     *            SELECT 'Device' || '/' || CLR1.LOGICAL_ID FROM
     *                device_RESOURCES CR1, device_LOGICAL_RESOURCES CLR1, device_STR_VALUES CP1 WHERE
     *                CR1.RESOURCE_ID = CLR1.CURRENT_RESOURCE_ID AND
     *                CR1.IS_DELETED <> 'Y' AND
     *                CP1.RESOURCE_ID = CR1.RESOURCE_ID AND
     *                CP1.PARAMETER_NAME_ID=14 AND CP1.STR_VALUE = ?)))));
     * </pre>
     * 
     * @throws Exception
     * @see compartments.json for the specificaiton of compartments, resources contained in each compartment, and the
     *      criteria for a resource to be included in a compartment.
     */
    @Override
    protected SqlQueryData processInclusionCriteria(Parameter queryParm) throws Exception {
        final String METHODNAME = "processInclusionCriteria";
        log.entering(CLASSNAME, METHODNAME, queryParm.toString());

        StringBuilder whereClauseSegment = new StringBuilder();
        JDBCOperator operator = JDBCOperator.EQ;
        Parameter currentParm;
        String currentParmValue;
        List<Object> bindVariables = new ArrayList<>();
        SqlQueryData queryData;
        SqlQueryData chainedIncQueryData;

        currentParm = queryParm;
        whereClauseSegment.append(LEFT_PAREN);
        while (currentParm != null) {
            if (currentParm.getValues() == null || currentParm.getValues().isEmpty()) {
                throw new FHIRPersistenceException("No Paramter values found when processing inclusion criteria.");
            }
            // Handle the special case of chained inclusion criteria.
            if (currentParm.getCode().contains(DOT)) {
                whereClauseSegment.append(LEFT_PAREN);
                chainedIncQueryData = this.processChainedInclusionCriteria(currentParm);
                whereClauseSegment.append(chainedIncQueryData.getQueryString());
                bindVariables.addAll(chainedIncQueryData.getBindVariables());
                whereClauseSegment.append(RIGHT_PAREN);
            } else {
                currentParmValue = currentParm.getValues().get(0).getValueString();
                // Build this piece:
                // (pX.PARAMETER_NAME_ID = x AND
                this.populateNameIdSubSegment(whereClauseSegment, currentParm.getCode(), PARAMETERS_TABLE_ALIAS);
                whereClauseSegment.append(JDBCOperator.AND.value());
                // Build this piece: pX.str_value = search-attribute-value
                whereClauseSegment.append(PARAMETERS_TABLE_ALIAS + DOT).append(STR_VALUE).append(operator.value()).append(BIND_VAR);
                whereClauseSegment.append(RIGHT_PAREN);
                bindVariables.add(currentParmValue);
            }

            currentParm = currentParm.getNextParameter();
            // If more than one parameter is in the chain, OR them together.
            if (currentParm != null) {
                whereClauseSegment.append(JDBCOperator.OR.value());
            }
        }
        whereClauseSegment.append(RIGHT_PAREN);
        queryData = new SqlQueryData(whereClauseSegment.toString(), bindVariables);
        log.exiting(CLASSNAME, METHODNAME, whereClauseSegment.toString());
        return queryData;
    }
    
    @Override
    protected SqlQueryData processDateParm(Class<?> resourceType, Parameter queryParm) throws Exception {
        return processDateParm(resourceType, queryParm, PARAMETERS_TABLE_ALIAS);
    }

    private SqlQueryData processDateParm(Class<?> resourceType, Parameter queryParm, String tableAlias) throws Exception {
        final String METHODNAME = "processDateParm";
        log.entering(CLASSNAME, METHODNAME, queryParm.toString());

        StringBuilder whereClauseSegment = new StringBuilder();
        JDBCOperator operator;
        boolean parmValueProcessed = false;
        Instant datetime, start = null, end = null;
        SqlQueryData queryData;
        List<Timestamp> bindVariables = new ArrayList<>();
        boolean isDateSearch = isDateSearch(resourceType, queryParm);
        boolean isDateRangeSearch = isDateRangeSearch(resourceType, queryParm);

        if (log.isLoggable(Level.FINE)) {
            log.fine("isDateSearch=" + isDateSearch + "  isDateRangeSearch=" + isDateRangeSearch);
        }
        if (!isDateSearch && !isDateRangeSearch) {
            throw new FHIRPersistenceException("Cannot process query parameter '" + queryParm.getCode() + "' as a date.").withIssue(
                    Issue.builder()
                         .code(IssueType.INVALID)
                         .severity(IssueSeverity.WARNING)
                         .build()
                    );
        }

        // Build this piece of the segment:
        // (P1.PARAMETER_NAME_ID = x AND
        this.populateNameIdSubSegment(whereClauseSegment, queryParm.getCode(), tableAlias);

        whereClauseSegment.append(AND).append(LEFT_PAREN);
        for (ParameterValue value : queryParm.getValues()) {
            operator = getPrefixOperator(value);
            // If multiple values are present, we need to OR them together.
            if (parmValueProcessed) {
                whereClauseSegment.append(JDBCOperator.OR.value()).append(LEFT_PAREN);
            }

            datetime = QueryBuilderUtil.getInstant(value.getValueDate());
            // If the dateTime value is fully specified down to the microsecond, build a where clause segment with strict equals.
            if (!value.getValueDate().isPartial() && QueryBuilderUtil.hasSubSeconds(value.getValueDate().getValue())) {
                start = datetime;
                end = datetime;
                if (isDateSearch) {
                    whereClauseSegment.append(LEFT_PAREN);
                    whereClauseSegment.append(tableAlias + DOT).append(DATE_VALUE)
                                      .append(operator.value())
                                      .append(BIND_VAR);
                    bindVariables.add(Timestamp.from(datetime));
                    whereClauseSegment.append(RIGHT_PAREN);
                }
            } else {
                // For everything else, a duration is calculated and a where segment is generated to cover the implicit range.
                // For example, if the dateTime is specified down to the day, a range where segment is generated to cover that day.

                start = datetime;
                end = QueryBuilderUtil.getEnd(value.getValueDate());

                if (isDateSearch) {
                    whereClauseSegment.append(LEFT_PAREN);
                    if (operator.equals(JDBCOperator.EQ)) {
                        // TODO: can we combine this with the dateRange logic below?
                        // The main difference is here we use DATE_VALUE instead of DATE_START/DATE_END
                        // because the DATE_VALUE is precise and has no implicit range
                        whereClauseSegment.append(tableAlias + DOT).append(DATE_VALUE)
                                          .append(JDBCOperator.GTE.value())
                                          .append(BIND_VAR)
                                          .append(JDBCOperator.AND.value())
                                          .append(tableAlias + DOT).append(DATE_VALUE)
                                          .append(JDBCOperator.LT.value())
                                          .append(BIND_VAR);
                        bindVariables.add(Timestamp.from(start));
                        bindVariables.add(Timestamp.from(end));
                    } else {
                        whereClauseSegment.append(tableAlias + DOT).append(DATE_VALUE).append(operator.value()).append(BIND_VAR);
                        bindVariables.add(Timestamp.from(start));
                    }
                    whereClauseSegment.append(RIGHT_PAREN);
                }
            }
            
            if (isDateRangeSearch) {
                if (isDateSearch) {
                    whereClauseSegment.append(JDBCOperator.OR.value());
                }
                whereClauseSegment.append(LEFT_PAREN);
                if (value.getPrefix() == null) {
                    handleDateRangeComparison(tableAlias, whereClauseSegment, start, end, bindVariables, Prefix.EQ);
                } else {
                    handleDateRangeComparison(tableAlias, whereClauseSegment, start, end, bindVariables, value.getPrefix());
                }
                whereClauseSegment.append(RIGHT_PAREN);
            }
            whereClauseSegment.append(RIGHT_PAREN);
            parmValueProcessed = true;
        }
        whereClauseSegment.append(RIGHT_PAREN);

        queryData = new SqlQueryData(whereClauseSegment.toString(), bindVariables);
        log.exiting(CLASSNAME, METHODNAME);
        return queryData;
    }

    /**
     * Append the condition and bind the variables according to the semantics of the passed prefix
     * 
     * @param tableAlias
     * @param whereClauseSegment
     * @param start
     * @param end
     * @param bindVariables
     * @param prefix
     */
    private void handleDateRangeComparison(String tableAlias, StringBuilder whereClauseSegment, Instant start, Instant end, List<Timestamp> bindVariables,
        Prefix prefix) {
        switch (prefix) {
        case EB:
            // the range of the search value does not overlap with the range of the target value,
            // and the range above the search value contains the range of the target value
            whereClauseSegment.append(tableAlias + DOT).append(DATE_END).append(JDBCOperator.LT.value()).append(BIND_VAR);
            bindVariables.add(Timestamp.from(start));
            break;
        case SA:
            // the range of the search value does not overlap with the range of the target value,
            // and the range below the search value contains the range of the target value
            whereClauseSegment.append(tableAlias + DOT).append(DATE_START).append(JDBCOperator.GT.value()).append(BIND_VAR);
            bindVariables.add(Timestamp.from(end));
            break;
        case GE:
            // the range above the search value intersects (i.e. overlaps) with the range of the target value,
            // or the range of the search value fully contains the range of the target value
            whereClauseSegment.append(tableAlias + DOT).append(DATE_END).append(JDBCOperator.GTE.value()).append(BIND_VAR);
            bindVariables.add(Timestamp.from(start));
            break;
        case GT:
            // the range above the search value intersects (i.e. overlaps) with the range of the target value
            whereClauseSegment.append(tableAlias + DOT).append(DATE_END).append(JDBCOperator.GT.value()).append(BIND_VAR);
            bindVariables.add(Timestamp.from(start));
            break;
        case LE:
            // the range below the search value intersects (i.e. overlaps) with the range of the target value
            // or the range of the search value fully contains the range of the target value
            whereClauseSegment.append(tableAlias + DOT).append(DATE_START).append(JDBCOperator.LTE.value()).append(BIND_VAR);
            bindVariables.add(Timestamp.from(end));
            break;
        case LT:
            // the range below the search value intersects (i.e. overlaps) with the range of the target value
            whereClauseSegment.append(tableAlias + DOT).append(DATE_START).append(JDBCOperator.LT.value()).append(BIND_VAR);
            bindVariables.add(Timestamp.from(end));
            break;
        case AP:
            // the range of the search value overlaps with the range of the target value

            // 1. search range fully contains the target period
            whereClauseSegment.append(LEFT_PAREN);
            whereClauseSegment.append(tableAlias + DOT).append(DATE_START).append(JDBCOperator.GTE.value()).append(BIND_VAR);
            whereClauseSegment.append(JDBCOperator.AND.value());
            whereClauseSegment.append(tableAlias + DOT).append(DATE_END).append(JDBCOperator.LT.value()).append(BIND_VAR);
            bindVariables.add(Timestamp.from(start));
            bindVariables.add(Timestamp.from(end));
            whereClauseSegment.append(RIGHT_PAREN);

            whereClauseSegment.append(JDBCOperator.OR.value());
            // 2. search range begins during the target period
            whereClauseSegment.append(LEFT_PAREN);
            whereClauseSegment.append(tableAlias + DOT).append(DATE_START).append(JDBCOperator.LTE.value()).append(BIND_VAR);
            whereClauseSegment.append(JDBCOperator.AND.value());
            whereClauseSegment.append(tableAlias + DOT).append(DATE_END).append(JDBCOperator.GTE.value()).append(BIND_VAR);
            bindVariables.add(Timestamp.from(start));
            bindVariables.add(Timestamp.from(start));
            whereClauseSegment.append(RIGHT_PAREN);

            whereClauseSegment.append(JDBCOperator.OR.value());
            // 3. search range ends during the target period
            whereClauseSegment.append(LEFT_PAREN);
            whereClauseSegment.append(tableAlias + DOT).append(DATE_START)
                // strictly less than because the implicit end of the search range is exclusive
                .append(JDBCOperator.LT.value()).append(BIND_VAR);
            whereClauseSegment.append(JDBCOperator.AND.value());
            whereClauseSegment.append(tableAlias + DOT).append(DATE_END).append(JDBCOperator.GTE.value()).append(BIND_VAR);
            bindVariables.add(Timestamp.from(end));
            bindVariables.add(Timestamp.from(end));
            whereClauseSegment.append(RIGHT_PAREN);

            break;
        case NE:
            // the range of the search value does not fully contain the range of the target value
            whereClauseSegment.append(tableAlias).append(DOT).append(DATE_START).append(JDBCOperator.LT.value()).append(BIND_VAR);
            whereClauseSegment.append(JDBCOperator.OR.value());
            whereClauseSegment.append(tableAlias).append(DOT).append(DATE_END).append(JDBCOperator.GTE.value()).append(BIND_VAR);
            bindVariables.add(Timestamp.from(start));
            bindVariables.add(Timestamp.from(end));
            break;
        case EQ:
        default:
            // the range of the search value fully contains the range of the target value
            whereClauseSegment.append(tableAlias).append(DOT).append(DATE_START).append(JDBCOperator.GTE.value()).append(BIND_VAR);
            whereClauseSegment.append(JDBCOperator.AND.value());
            whereClauseSegment.append(tableAlias).append(DOT).append(DATE_END).append(JDBCOperator.LT.value()).append(BIND_VAR);
            bindVariables.add(Timestamp.from(start));
            bindVariables.add(Timestamp.from(end));
            break;
        }
    }

    @Override
    protected SqlQueryData processTokenParm(Parameter queryParm) throws FHIRPersistenceException {
        return processTokenParm(queryParm, PARAMETERS_TABLE_ALIAS);
    }
    
    private SqlQueryData processTokenParm(Parameter queryParm, String tableAlias) throws FHIRPersistenceException {
        final String METHODNAME = "processTokenParm";
        log.entering(CLASSNAME, METHODNAME, queryParm.toString());

        StringBuilder whereClauseSegment = new StringBuilder();
        JDBCOperator operator = this.getOperator(queryParm, JDBCOperator.EQ);
        boolean parmValueProcessed = false;
        SqlQueryData queryData;
        List<Object> bindVariables = new ArrayList<>();
        Integer codeSystemId;

        // Build this piece of the segment:
        // (P1.PARAMETER_NAME_ID = x AND
        this.populateNameIdSubSegment(whereClauseSegment, queryParm.getCode(), tableAlias);

        whereClauseSegment.append(AND).append(LEFT_PAREN);
        for (ParameterValue value : queryParm.getValues()) {
            // If multiple values are present, we need to OR them together.
            if (parmValueProcessed) {
                whereClauseSegment.append(JDBCOperator.OR.value());
            }

            whereClauseSegment.append(LEFT_PAREN);
            // Include code
            whereClauseSegment.append(tableAlias + DOT).append(TOKEN_VALUE).append(operator.value()).append(BIND_VAR);
            bindVariables.add(SqlParameterEncoder.encode(value.getValueCode()));

            // Include system if present.
            if (value.getValueSystem() != null && !value.getValueSystem().isEmpty()) {
                if (operator.equals(JDBCOperator.NE)) {
                    whereClauseSegment.append(JDBCOperator.OR.value());
                } else {
                    whereClauseSegment.append(JDBCOperator.AND.value());
                }
                whereClauseSegment.append(tableAlias + DOT).append(CODE_SYSTEM_ID).append(operator.value()).append(BIND_VAR);
                codeSystemId = CodeSystemsCache.getCodeSystemId(value.getValueSystem());
                if (codeSystemId == null) {
                    codeSystemId = this.parameterDao.readCodeSystemId(value.getValueSystem());
                    if (codeSystemId != null) {
                        this.parameterDao.addCodeSystemsCacheCandidate(value.getValueSystem(), codeSystemId);
                    }
                }
                // must be able to handle nulls
                bindVariables.add(codeSystemId);
            }
            whereClauseSegment.append(RIGHT_PAREN);
            parmValueProcessed = true;
        }

        whereClauseSegment.append(RIGHT_PAREN).append(RIGHT_PAREN);
        queryData = new SqlQueryData(whereClauseSegment.toString(), bindVariables);

        log.exiting(CLASSNAME, METHODNAME);
        return queryData;
    }

    @Override
    protected SqlQueryData processNumberParm(Class<?> resourceType, Parameter queryParm) throws FHIRPersistenceException {
        return processNumberParm(resourceType, queryParm, PARAMETERS_TABLE_ALIAS);
    }
    
    private SqlQueryData processNumberParm(Class<?> resourceType, Parameter queryParm, String tableAlias) throws FHIRPersistenceException {
        final String METHODNAME = "processNumberParm";
        log.entering(CLASSNAME, METHODNAME, queryParm.toString());

        StringBuilder whereClauseSegment = new StringBuilder();
        List<Object> bindVariables = new ArrayList<>();
        
        // Build this piece of the segment:
        // (P1.PARAMETER_NAME_ID = x AND
        this.populateNameIdSubSegment(whereClauseSegment, queryParm.getCode(), tableAlias);

        // Calls to the NumberParmBehaviorUtil which encapsulates the precision 
        // selection criteria. 
        NumberParmBehaviorUtil.executeBehavior(whereClauseSegment, queryParm, bindVariables, resourceType, tableAlias, this);
        SqlQueryData queryData = new SqlQueryData(whereClauseSegment.toString(), bindVariables);

        log.exiting(CLASSNAME, METHODNAME, whereClauseSegment.toString());
        return queryData;
    }

    @Override
    protected SqlQueryData processQuantityParm(Class<?> resourceType, Parameter queryParm) throws Exception {
        return processQuantityParm(resourceType, queryParm, PARAMETERS_TABLE_ALIAS);
    }
    
    private SqlQueryData processQuantityParm(Class<?> resourceType, Parameter queryParm, String tableAlias) throws Exception {
        final String METHODNAME = "processQuantityParm";
        log.entering(CLASSNAME, METHODNAME, queryParm.toString());

        StringBuilder whereClauseSegment = new StringBuilder();
        List<Object> bindVariables = new ArrayList<>();
        
        // Build this piece of the segment:
        // (P1.PARAMETER_NAME_ID = x AND
        this.populateNameIdSubSegment(whereClauseSegment, queryParm.getCode(), tableAlias);
        
        // Calls to the QuantityParmBehaviorUtil which encapsulates the precision 
        // selection criteria. 
        QuantityParmBehaviorUtil behaviorUtil = new QuantityParmBehaviorUtil(); 
        behaviorUtil.executeBehavior(whereClauseSegment, queryParm, bindVariables, tableAlias, parameterDao);
        SqlQueryData queryData = new SqlQueryData(whereClauseSegment.toString(), bindVariables);

        log.exiting(CLASSNAME, METHODNAME, whereClauseSegment.toString());
        return queryData;
    }

    @Override
    protected SqlQueryData buildLocationQuerySegment(String parmName, List<Bounding> boundingAreas) throws FHIRPersistenceException {
        final String METHODNAME = "buildLocationQuerySegment";
        log.entering(CLASSNAME, METHODNAME, parmName);

        // Build this piece of the segment:
        // (P1.PARAMETER_NAME_ID = x AND
<<<<<<< HEAD
        StringBuilder whereClauseSegment = new StringBuilder();
        this.populateNameIdSubSegment(whereClauseSegment, parmName, PARAMETER_TABLE_ALIAS);
        
        List<Object> bindVariables = new ArrayList<>();
        LocationParmBehaviorUtil behaviorUtil = new LocationParmBehaviorUtil();
        behaviorUtil.buildLocationSearchQuery(whereClauseSegment, bindVariables, boundingAreas);

        SqlQueryData queryData = new SqlQueryData(whereClauseSegment.toString(), bindVariables);
=======
        this.populateNameIdSubSegment(whereClauseSegment, parmName, PARAMETERS_TABLE_ALIAS);

        // Now build the piece that compares the BoundingBox longitude and latitude values
        // to the persisted longitude and latitude parameters.
        whereClauseSegment.append(JDBCOperator.AND.value()).append(LEFT_PAREN).append(PARAMETERS_TABLE_ALIAS
                + DOT).append(LONGITUDE_VALUE).append(JDBCOperator.LTE.value()).append(BIND_VAR).append(JDBCOperator.AND.value()).append(PARAMETERS_TABLE_ALIAS
                        + DOT).append(LONGITUDE_VALUE).append(JDBCOperator.GTE.value()).append(BIND_VAR).append(JDBCOperator.AND.value()).append(PARAMETERS_TABLE_ALIAS
                                + DOT).append(LATITUDE_VALUE).append(JDBCOperator.LTE.value()).append(BIND_VAR).append(JDBCOperator.AND.value()).append(PARAMETERS_TABLE_ALIAS
                                        + DOT).append(LATITUDE_VALUE).append(JDBCOperator.GTE.value()).append(BIND_VAR).append(RIGHT_PAREN).append(RIGHT_PAREN);
        bindVariables.add(boundingBox.getMaxLongitude());
        bindVariables.add(boundingBox.getMinLongitude());
        bindVariables.add(boundingBox.getMaxLatitude());
        bindVariables.add(boundingBox.getMinLatitude());

        queryData = new SqlQueryData(whereClauseSegment.toString(), bindVariables);
>>>>>>> 056d382e
        log.exiting(CLASSNAME, METHODNAME, whereClauseSegment.toString());
        return queryData;
    }

    /**
     * Populates the parameter name sub-segment of the passed where clause segment.
     * 
     * @param whereClauseSegment
     * @param queryParmName
     * @throws FHIRPersistenceException
     */
    private void populateNameIdSubSegment(StringBuilder whereClauseSegment, String queryParmName, String parameterTableAlias) throws FHIRPersistenceException {
        final String METHODNAME = "populateNameIdSubSegment";
        log.entering(CLASSNAME, METHODNAME, queryParmName);

        Integer parameterNameId;

        // Build this piece of the segment:
        // (P1.PARAMETER_NAME_ID = x
        parameterNameId = ParameterNamesCache.getParameterNameId(queryParmName);
        if (parameterNameId == null) {
            // only try to read, not create
            parameterNameId = this.parameterDao.readParameterNameId(queryParmName);

            if (parameterNameId != null) {
                this.parameterDao.addParameterNamesCacheCandidate(queryParmName, parameterNameId);
            }
        }
        whereClauseSegment.append(LEFT_PAREN);
        whereClauseSegment.append(parameterTableAlias + DOT).append("PARAMETER_NAME_ID=").append(nullCheck(parameterNameId));

        log.exiting(CLASSNAME, METHODNAME);
    }

    /**
     * Use -1 in place of a null literal, otherwise return the literal value
     * 
     * @param n
     * @return
     */
    private String nullCheck(Integer n) {
        return n == null ? "-1" : n.toString();
    }

    /**
     * This method handles the special case of chained inclusion criteria. Using data extracted from the passed query
     * parameter, a new Parameter chain is built to represent the chained inclusion criteria. That new Parameter is then
     * passed to the inherited processChainedReferenceParamter() method to generate the required where clause segment.
     * 
     * @see https://www.hl7.org/fhir/compartments.html
     * @param queryParm
     *            - A Parameter representing chained inclusion criterion.
     * @return SqlQueryData - the where clause segment and bind variables for a chained inclusion criterion.
     * @throws Exception
     */
    private SqlQueryData processChainedInclusionCriteria(Parameter queryParm) throws Exception {
        final String METHODNAME = "processChainedInclusionCriteria";
        log.entering(CLASSNAME, METHODNAME, queryParm.toString());

        SqlQueryData queryData;
        Parameter rootParameter = null;

        // Transform the passed query parm into a chained parameter representation.
        rootParameter = SearchUtil.parseChainedInclusionCriteria(queryParm);
        // Call method to process the Parameter built by this method as a chained parameter.
        queryData = this.processChainedReferenceParm(rootParameter);

        log.exiting(CLASSNAME, METHODNAME);
        return queryData;

    }

    private SqlQueryData processMissingParm(Class<?> resourceType, Parameter queryParm, String tableAlias) throws FHIRPersistenceException {
        final String METHODNAME = "processStringParm";
        log.entering(CLASSNAME, METHODNAME, queryParm.toString());

        // boolean to track whether the user has requested the resources missing this parameter (true) or not missing it
        // (false)
        Boolean missing = null;
        for (ParameterValue parameterValue : queryParm.getValues()) {
            if (missing == null) {
                missing = Boolean.parseBoolean(parameterValue.getValueCode());
            } else {
                // multiple values would be very unusual, but I suppose we should handle it like an "or"
                if (missing != Boolean.parseBoolean(parameterValue.getValueCode())) {
                    // user has requested both missing and not missing values for this field which makes no sense
                    log.warning("Processing query with conflicting values for query param with 'missing' modifier");
                    // TODO: What does returning null do here? We should handle this better.
                    return null;
                }
            }
        }

        StringBuilder whereClauseSegment = new StringBuilder();

        StringBuilder valuesTable = new StringBuilder(resourceType.getSimpleName());
        switch (queryParm.getType()) {
        case URI:
        case REFERENCE:
        case STRING:
            valuesTable.append("_STR_VALUES");
            break;
        case NUMBER:
            valuesTable.append("_NUMBER_VALUES");
            break;
        case QUANTITY:
            valuesTable.append("_QUANTITY_VALUES");
            break;
        case DATE:
            valuesTable.append("_DATE_VALUES");
            break;
        case TOKEN:
            valuesTable.append("_TOKEN_VALUES");
            break;
        default:
            break;

        }

        // Build this piece of the segment
        // missing: LEFT JOIN (SELECT DISTINCT LOGICAL_RESOURCE_ID FROM Observation_STR_VALUES...)
        //            TEMP ON TEMP.LOGICAL_RESOURCE_ID = R.LOGICAL_RESOURCE_ID
        //            WHERE TEMP.LOGICAL_RESOURCE_ID is NULL
        // not missing: JOIN (SELECT DISTINCT LOGICAL_RESOURCE_ID FROM Observation_STR_VALUES...)
        //            TEMP ON TEMP.LOGICAL_RESOURCE_ID = R.LOGICAL_RESOURCE_ID            
        if (missing == null || missing) {
            whereClauseSegment.append(LEFT_JOIN);
        } else {
            whereClauseSegment.append(JOIN);
        }
        // Using DISTINCT here is important, this can avoid duplication in the search results, even thought
        // DISTINCT can impact performance, but because LOGICAL_RESOURCE_ID is always indexed, so the impact 
        // should be very limited.
        whereClauseSegment.append("(SELECT DISTINCT LOGICAL_RESOURCE_ID FROM " + valuesTable + WHERE);
        this.populateNameIdSubSegment(whereClauseSegment, queryParm.getCode(), valuesTable.toString());
        whereClauseSegment.append(RIGHT_PAREN).append(RIGHT_PAREN);
        whereClauseSegment.append(" TEMP ON TEMP.LOGICAL_RESOURCE_ID = R.LOGICAL_RESOURCE_ID");
        if (missing == null || missing) {
            whereClauseSegment.append(" WHERE TEMP.LOGICAL_RESOURCE_ID is NULL ");
        }

        List<Object> bindVariables = new ArrayList<>();
        SqlQueryData queryData = new SqlQueryData(whereClauseSegment.toString(), bindVariables);
        log.exiting(CLASSNAME, METHODNAME);
        return queryData;
    }

    /**
     * Builds a query segment for the passed query parameter.
     * @param resourceType - A valid FHIR Resource type
     * @param queryParm - A Parameter object describing the name, value and type of search parm.
     * @return T1 - An object representing the selector query segment for the passed search parm.
     * @throws Exception 
     */
    protected SqlQueryData buildQueryParm(Class<?> resourceType, Parameter queryParm, String tableAlias) throws Exception {
        final String METHODNAME = "buildQueryParm";
        log.entering(CLASSNAME, METHODNAME, queryParm.toString());

        SqlQueryData databaseQueryParm = null;
        Type type;

        try {
            if (Modifier.MISSING.equals(queryParm.getModifier())) {
                return this.processMissingParm(resourceType, queryParm, tableAlias);
            }
            // NOTE: The special logic needed to process NEAR query parms for the Location resource type is
            // found in method processLocationPosition(). This method will not handle those.
            if (!LocationUtil.isLocation(resourceType, queryParm)) {
                type = queryParm.getType();
                switch(type) {
                case STRING:    databaseQueryParm = this.processStringParm(queryParm, tableAlias);
                        break;
                case REFERENCE: if (queryParm.isChained()) {
                                    databaseQueryParm = this.processChainedReferenceParm(queryParm);
                                }
                                else if (queryParm.isInclusionCriteria()) {
                                    databaseQueryParm = this.processInclusionCriteria(queryParm);
                                }
                                else {
                                    databaseQueryParm = this.processReferenceParm(resourceType, queryParm, tableAlias);
                                }
                        break;
                case DATE:      databaseQueryParm = this.processDateParm(resourceType, queryParm, tableAlias);
                        break;
                case TOKEN:     databaseQueryParm = this.processTokenParm(queryParm, tableAlias);
                        break;
                case NUMBER:    databaseQueryParm = this.processNumberParm(resourceType, queryParm, tableAlias);
                        break;
                case QUANTITY:  databaseQueryParm = this.processQuantityParm(resourceType, queryParm, tableAlias);
                        break;
                case URI:       databaseQueryParm = this.processUriParm(queryParm, tableAlias);
                        break;
                default: throw new FHIRPersistenceNotSupportedException("Parm type not yet supported: " + type.value());
                }
            } 
        }
        finally {
            log.exiting(CLASSNAME, METHODNAME, new Object[] {databaseQueryParm});
        }
        return databaseQueryParm;
    }

    @Override
    protected SqlQueryData processUriParm(Parameter queryParm) throws FHIRPersistenceException {
        return processUriParm(queryParm, PARAMETERS_TABLE_ALIAS);
    }

    /**
     * Creates a query segment for a URI type parameter.
     * @param queryParm - The query parameter. 
     * @param tableAlias - An alias for the table to query
     * @return T1 - An object containing query segment. 
     * @throws FHIRPersistenceException 
     */
    protected SqlQueryData processUriParm(Parameter queryParm, String tableAlias) throws FHIRPersistenceException {
        final String METHODNAME = "processUriParm";
        log.entering(CLASSNAME, METHODNAME, queryParm.toString());
        SqlQueryData parmRoot = this.processStringParm(queryParm, tableAlias);
        log.exiting(CLASSNAME, METHODNAME, parmRoot.toString());
        return parmRoot;
    }
}<|MERGE_RESOLUTION|>--- conflicted
+++ resolved
@@ -1134,32 +1134,14 @@
 
         // Build this piece of the segment:
         // (P1.PARAMETER_NAME_ID = x AND
-<<<<<<< HEAD
         StringBuilder whereClauseSegment = new StringBuilder();
-        this.populateNameIdSubSegment(whereClauseSegment, parmName, PARAMETER_TABLE_ALIAS);
+        this.populateNameIdSubSegment(whereClauseSegment, parmName, PARAMETERS_TABLE_ALIAS);
         
         List<Object> bindVariables = new ArrayList<>();
         LocationParmBehaviorUtil behaviorUtil = new LocationParmBehaviorUtil();
         behaviorUtil.buildLocationSearchQuery(whereClauseSegment, bindVariables, boundingAreas);
 
         SqlQueryData queryData = new SqlQueryData(whereClauseSegment.toString(), bindVariables);
-=======
-        this.populateNameIdSubSegment(whereClauseSegment, parmName, PARAMETERS_TABLE_ALIAS);
-
-        // Now build the piece that compares the BoundingBox longitude and latitude values
-        // to the persisted longitude and latitude parameters.
-        whereClauseSegment.append(JDBCOperator.AND.value()).append(LEFT_PAREN).append(PARAMETERS_TABLE_ALIAS
-                + DOT).append(LONGITUDE_VALUE).append(JDBCOperator.LTE.value()).append(BIND_VAR).append(JDBCOperator.AND.value()).append(PARAMETERS_TABLE_ALIAS
-                        + DOT).append(LONGITUDE_VALUE).append(JDBCOperator.GTE.value()).append(BIND_VAR).append(JDBCOperator.AND.value()).append(PARAMETERS_TABLE_ALIAS
-                                + DOT).append(LATITUDE_VALUE).append(JDBCOperator.LTE.value()).append(BIND_VAR).append(JDBCOperator.AND.value()).append(PARAMETERS_TABLE_ALIAS
-                                        + DOT).append(LATITUDE_VALUE).append(JDBCOperator.GTE.value()).append(BIND_VAR).append(RIGHT_PAREN).append(RIGHT_PAREN);
-        bindVariables.add(boundingBox.getMaxLongitude());
-        bindVariables.add(boundingBox.getMinLongitude());
-        bindVariables.add(boundingBox.getMaxLatitude());
-        bindVariables.add(boundingBox.getMinLatitude());
-
-        queryData = new SqlQueryData(whereClauseSegment.toString(), bindVariables);
->>>>>>> 056d382e
         log.exiting(CLASSNAME, METHODNAME, whereClauseSegment.toString());
         return queryData;
     }
