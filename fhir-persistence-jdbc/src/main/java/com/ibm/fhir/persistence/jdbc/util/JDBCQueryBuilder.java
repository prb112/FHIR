/*
 * (C) Copyright IBM Corp. 2017, 2020
 *
 * SPDX-License-Identifier: Apache-2.0
 */

package com.ibm.fhir.persistence.jdbc.util;

import static com.ibm.fhir.persistence.jdbc.JDBCConstants.AND;
import static com.ibm.fhir.persistence.jdbc.JDBCConstants.AS;
import static com.ibm.fhir.persistence.jdbc.JDBCConstants.BIND_VAR;
import static com.ibm.fhir.persistence.jdbc.JDBCConstants.CODE_SYSTEM_ID;
import static com.ibm.fhir.persistence.jdbc.JDBCConstants.COMMA;
import static com.ibm.fhir.persistence.jdbc.JDBCConstants.CURRENT_RESOURCE_ID;
import static com.ibm.fhir.persistence.jdbc.JDBCConstants.DOT;
import static com.ibm.fhir.persistence.jdbc.JDBCConstants.EQ;
import static com.ibm.fhir.persistence.jdbc.JDBCConstants.ESCAPE_EXPR;
import static com.ibm.fhir.persistence.jdbc.JDBCConstants.ESCAPE_PERCENT;
import static com.ibm.fhir.persistence.jdbc.JDBCConstants.ESCAPE_UNDERSCORE;
import static com.ibm.fhir.persistence.jdbc.JDBCConstants.EXISTS;
import static com.ibm.fhir.persistence.jdbc.JDBCConstants.FROM;
import static com.ibm.fhir.persistence.jdbc.JDBCConstants.IN;
import static com.ibm.fhir.persistence.jdbc.JDBCConstants.IS_DELETED_NO;
import static com.ibm.fhir.persistence.jdbc.JDBCConstants.JOIN;
import static com.ibm.fhir.persistence.jdbc.JDBCConstants.LEFT_PAREN;
import static com.ibm.fhir.persistence.jdbc.JDBCConstants.LIKE;
import static com.ibm.fhir.persistence.jdbc.JDBCConstants.LOGICAL_ID;
import static com.ibm.fhir.persistence.jdbc.JDBCConstants.LOGICAL_RESOURCE_ID;
import static com.ibm.fhir.persistence.jdbc.JDBCConstants.MAX_NUM_OF_COMPOSITE_COMPONENTS;
import static com.ibm.fhir.persistence.jdbc.JDBCConstants.NE;
import static com.ibm.fhir.persistence.jdbc.JDBCConstants.NOT;
import static com.ibm.fhir.persistence.jdbc.JDBCConstants.ON;
import static com.ibm.fhir.persistence.jdbc.JDBCConstants.OR;
import static com.ibm.fhir.persistence.jdbc.JDBCConstants.PARAMETER_NAME_ID;
import static com.ibm.fhir.persistence.jdbc.JDBCConstants.PARAMETER_TABLE_ALIAS;
import static com.ibm.fhir.persistence.jdbc.JDBCConstants.PERCENT_WILDCARD;
import static com.ibm.fhir.persistence.jdbc.JDBCConstants.RESOURCE_ID;
import static com.ibm.fhir.persistence.jdbc.JDBCConstants.RIGHT_PAREN;
import static com.ibm.fhir.persistence.jdbc.JDBCConstants.SELECT;
import static com.ibm.fhir.persistence.jdbc.JDBCConstants.SPACE;
import static com.ibm.fhir.persistence.jdbc.JDBCConstants.STR_VALUE;
import static com.ibm.fhir.persistence.jdbc.JDBCConstants.STR_VALUE_LCASE;
import static com.ibm.fhir.persistence.jdbc.JDBCConstants.TOKEN_VALUE;
import static com.ibm.fhir.persistence.jdbc.JDBCConstants.UNDERSCORE_WILDCARD;
import static com.ibm.fhir.persistence.jdbc.JDBCConstants.WHERE;
import static com.ibm.fhir.persistence.jdbc.JDBCConstants._LOGICAL_RESOURCES;
import static com.ibm.fhir.persistence.jdbc.JDBCConstants._RESOURCES;
import static com.ibm.fhir.persistence.jdbc.JDBCConstants.modifierOperatorMap;

import java.sql.Timestamp;
import java.util.ArrayList;
import java.util.Arrays;
import java.util.Collection;
import java.util.Comparator;
import java.util.List;
import java.util.Map;
import java.util.logging.Level;
import java.util.logging.Logger;
import java.util.stream.Collectors;

import com.ibm.fhir.model.resource.Location;
import com.ibm.fhir.model.util.ModelSupport;
import com.ibm.fhir.persistence.exception.FHIRPersistenceException;
import com.ibm.fhir.persistence.exception.FHIRPersistenceNotSupportedException;
import com.ibm.fhir.persistence.jdbc.connection.QueryHints;
import com.ibm.fhir.persistence.jdbc.dao.api.JDBCIdentityCache;
import com.ibm.fhir.persistence.jdbc.dao.api.ParameterDAO;
import com.ibm.fhir.persistence.jdbc.dao.api.ResourceDAO;
import com.ibm.fhir.persistence.jdbc.exception.FHIRPersistenceDBConnectException;
import com.ibm.fhir.persistence.jdbc.exception.FHIRPersistenceDataAccessException;
import com.ibm.fhir.persistence.jdbc.util.type.DateParmBehaviorUtil;
import com.ibm.fhir.persistence.jdbc.util.type.LastUpdatedParmBehaviorUtil;
import com.ibm.fhir.persistence.jdbc.util.type.LocationParmBehaviorUtil;
import com.ibm.fhir.persistence.jdbc.util.type.NumberParmBehaviorUtil;
import com.ibm.fhir.persistence.jdbc.util.type.QuantityParmBehaviorUtil;
import com.ibm.fhir.persistence.util.AbstractQueryBuilder;
import com.ibm.fhir.search.SearchConstants;
import com.ibm.fhir.search.SearchConstants.Modifier;
import com.ibm.fhir.search.SearchConstants.Type;
import com.ibm.fhir.search.context.FHIRSearchContext;
import com.ibm.fhir.search.exception.FHIRSearchException;
import com.ibm.fhir.search.location.NearLocationHandler;
import com.ibm.fhir.search.location.bounding.Bounding;
import com.ibm.fhir.search.location.util.LocationUtil;
import com.ibm.fhir.search.parameters.QueryParameter;
import com.ibm.fhir.search.parameters.QueryParameterValue;
import com.ibm.fhir.search.util.SearchUtil;

/**
 * This is the JDBC implementation of a query builder for the IBM FHIR Server
 * JDBC persistence layer schema.
 * Queries are built in SQL.
 * <br>
 * <br>
 * For the new R4 schema, the search parameter tables (e.g.
 * {@code <resourceType>_STR_VALUES}) are
 * joined to their corresponding <resourceType>_LOGICAL_RESOURCES tables on
 * LOGICAL_RESOURCE_ID.
 * This is because the search parameters are not versioned, and are associated
 * with
 * the logical resource, not the resource version.
 * <br>
 * Useful column reference:<br>
 *
 * <pre>
 * ------------------------
 * RESOURCE_TYPE_NAME    the formal name of the resource type e.g. 'Patient'
 * RESOURCE_TYPE_ID      FK to the RESOURCE_TYPES table
 * LOGICAL_ID            the VARCHAR holding the logical-id of the resource. Unique for a given resource type
 * LOGICAL_RESOURCE_ID   the database BIGINT
 * CURRENT_RESOURCE_ID   the unique BIGINT id of the latest resource version for the logical resource
 * VERSION_ID            INT resource version number incrementing by 1
 * RESOURCE_ID           the PK of the version-specific resource. Now only used as the target for CURRENT_RESOURCE_ID
 * </pre>
 */
public class JDBCQueryBuilder extends AbstractQueryBuilder<SqlQueryData> {
    private static final Logger log = java.util.logging.Logger.getLogger(JDBCQueryBuilder.class.getName());
    private static final String CLASSNAME = JDBCQueryBuilder.class.getName();

    private final ParameterDAO parameterDao;
    private final ResourceDAO resourceDao;

    // For id lookups
    private final JDBCIdentityCache identityCache;

    // Hints to use for certain queries
    private final QueryHints queryHints;

    // Table alias prefixes
    private static final String CR = "CR";
    private static final String CLR = "CLR";
    private static final String CP = "CP";

    /**
     * Public constructor
     * @param parameterDao
     * @param resourceDao
     * @param queryHints
     * @param identityCache
     */
    public JDBCQueryBuilder(ParameterDAO parameterDao, ResourceDAO resourceDao, QueryHints queryHints, JDBCIdentityCache identityCache) {
        this.parameterDao = parameterDao;
        this.resourceDao  = resourceDao;
        this.queryHints = queryHints;
        this.identityCache = identityCache;
    }

    /**
     * Builds a query that returns the count of the search results that would be
     * found by applying the search parameters
     * contained within the passed search context.
     *
     * @param resourceType
     *                      - The type of resource being searched for.
     * @param searchContext
     *                      - The search context containing the search parameters.
     * @return String - A count query SQL string
     * @throws Exception
     */
    public SqlQueryData buildCountQuery(Class<?> resourceType, FHIRSearchContext searchContext) throws Exception {
        final String METHODNAME = "buildCountQuery";
        log.entering(CLASSNAME, METHODNAME,
                new Object[] { resourceType.getSimpleName(), searchContext.getSearchParameters() });

        QuerySegmentAggregator helper;
        SqlQueryData query = null;

        helper = this.buildQueryCommon(resourceType, searchContext);
        if (helper != null) {
            query = helper.buildCountQuery();
        }

        log.exiting(CLASSNAME, METHODNAME);
        return query;
    }

    @Override
    public SqlQueryData buildQuery(Class<?> resourceType, FHIRSearchContext searchContext) throws Exception {
        final String METHODNAME = "buildQuery";
        log.entering(CLASSNAME, METHODNAME,
                new Object[] { resourceType.getSimpleName(), searchContext.getSearchParameters() });

        SqlQueryData query = null;
        QuerySegmentAggregator helper;

        helper = this.buildQueryCommon(resourceType, searchContext);
        if (helper != null) {
            query = helper.buildQuery();
        }

        log.exiting(CLASSNAME, METHODNAME);
        return query;
    }

    /**
     * Contains logic common to the building of both 'count' resource queries and
     * 'regular' resource queries.
     *
     * @param resourceType
     *                      The type of FHIR resource being searched for.
     * @param searchContext
     *                      The search context containing search parameters.
     * @return QuerySegmentAggregator - A query builder helper containing processed
     *         query segments.
     * @throws Exception
     */
    private QuerySegmentAggregator buildQueryCommon(Class<?> resourceType, FHIRSearchContext searchContext)
            throws Exception {
        final String METHODNAME = "buildQueryCommon";
        log.entering(CLASSNAME, METHODNAME,
                new Object[] { resourceType.getSimpleName(), searchContext.getSearchParameters() });

        SqlQueryData querySegment;
        int nearParameterIndex;
        List<QueryParameter> searchParameters = searchContext.getSearchParameters();

        // Forces _id and _lastUpdated to come before all other parameters, which is good for this bit here
        // zero is used to for all other cases.
        searchParameters.sort(new Comparator<QueryParameter>() {
            @Override
            public int compare(QueryParameter leftParameter, QueryParameter rightParameter) {
                int result = 0;
                if (QuerySegmentAggregator.ID.equals(leftParameter.getCode())) {
                    result = -100;
                } else if (LastUpdatedParmBehaviorUtil.LAST_UPDATED.equals(leftParameter.getCode())) {
                    result = -90;
                }
                return result;
            }

        });

        int pageSize = searchContext.getPageSize();
        int offset = (searchContext.getPageNumber() - 1) * pageSize;
        QuerySegmentAggregator helper;
        boolean isValidQuery = true;

        helper =
                QuerySegmentAggregatorFactory.buildQuerySegmentAggregator(resourceType, offset, pageSize,
                        this.parameterDao, this.resourceDao, searchContext, this.queryHints, this.identityCache);

        // Special logic for handling LocationPosition queries. These queries have interdependencies between
        // a couple of related input query parameters
        if (Location.class.equals(resourceType)) {
            querySegment = this.processLocationPosition(searchParameters, PARAMETER_TABLE_ALIAS);
            if (querySegment != null) {
                nearParameterIndex = LocationUtil.findNearParameterIndex(searchParameters);
                helper.addQueryData(querySegment, searchParameters.get(nearParameterIndex));
            }
            // If there are Location-position parameters but a querySegment was not built,
            // the query would be invalid. Note that valid parameters could be found in the following
            // for loop.
            else if (!searchParameters.isEmpty()) {
                isValidQuery = false;
            }
        }

        // For each search parm, build a query parm that will satisfy the search.
        for (QueryParameter queryParameter : searchParameters) {
            querySegment = this.buildQueryParm(resourceType, queryParameter, PARAMETER_TABLE_ALIAS);
            if (querySegment != null) {
                helper.addQueryData(querySegment, queryParameter);
                isValidQuery = true;
            }
        }
        if (!isValidQuery) {
            helper = null;
        }
        log.exiting(CLASSNAME, METHODNAME);
        return helper;

    }

    protected String getOperator(QueryParameter queryParm) {
        final String METHODNAME = "getOperator(QueryParameter)";
        log.entering(CLASSNAME, METHODNAME, queryParm.getModifier());

        String operator = LIKE;
        Modifier modifier = queryParm.getModifier();

        // In the case where a URI, we need specific behavior/manipulation
        // so that URI defaults to EQ, unless... BELOW
        if (Type.URI.equals(queryParm.getType())) {
            if (modifier != null && Modifier.BELOW.equals(modifier)) {
                operator = LIKE;
            } else {
                operator = EQ;
            }
        } else if (modifier != null) {
            operator = modifierOperatorMap.get(modifier);
        }

        if (operator == null) {
            operator = LIKE;
        }

        log.exiting(CLASSNAME, METHODNAME, operator);
        return operator;
    }

    /**
     * Map the Modifier in the passed Parameter to a supported query operator. If
     * the mapping results in the default
     * operator, override the default operator with the passed operator if the
     * passed operator is not null.
     *
     * @param queryParm
     *                        - A valid query Parameter.
     * @param defaultOverride
     *                        - An operator that should override the default
     *                        operator.
     * @return A supported operator.
     */
    protected String getOperator(QueryParameter queryParm, String defaultOverride) {
        final String METHODNAME = "getOperator(Parameter, String)";
        log.entering(CLASSNAME, METHODNAME, queryParm.getModifier());

        String operator = defaultOverride;
        Modifier modifier = queryParm.getModifier();

        if (modifier != null) {
            operator = modifierOperatorMap.get(modifier);
        }

        if (operator == null) {
            if (defaultOverride != null) {
                operator = defaultOverride;
            } else {
                operator = LIKE;
            }
        }

        log.exiting(CLASSNAME, METHODNAME, operator);
        return operator;
    }

    /**
     * Builds a query segment for the passed query parameter.
     *
     * @param resourceType - A valid FHIR Resource type
     * @param queryParm    - A Parameter object describing the name, value and type
     *                     of search parm
     * @param tableAlias   - An alias for the table for which this query parameter
     *                     applies
     * @return SqlQueryData - An object representing the selector query segment for
     *         the passed search parm.
     * @throws Exception
     * @implNote This is just like
     *           {@link com.ibm.fhir.persistence.util.AbstractQueryBuilder.buildQueryParm(QueryParameter,
     *           String)}
     *           except this one takes a tableAlias
     */
    protected SqlQueryData buildQueryParm(Class<?> resourceType, QueryParameter queryParm, String tableAlias)
            throws Exception {
        final String METHODNAME = "buildQueryParm";
        log.entering(CLASSNAME, METHODNAME, queryParm.toString());

        SqlQueryData databaseQueryParm = null;
        Type type;

        try {
            if (Modifier.MISSING.equals(queryParm.getModifier())) {
                return this.processMissingParm(resourceType, queryParm, tableAlias);
            }
            // NOTE: The special logic needed to process NEAR query parms for the Location resource type is
            // found in method processLocationPosition(). This method will not handle those.
            if (!LocationUtil.isLocation(resourceType, queryParm)) {
                type = queryParm.getType();
                switch (type) {
                case STRING:
                    databaseQueryParm = this.processStringParm(queryParm, tableAlias);
                    break;
                case REFERENCE:
                    if (queryParm.isReverseChained()) {
                        databaseQueryParm = this.processReverseChainedReferenceParm(resourceType, queryParm);
                    } else if (queryParm.isChained()) {
                        databaseQueryParm = this.processChainedReferenceParm(queryParm);
                    } else if (queryParm.isInclusionCriteria()) {
                        databaseQueryParm = this.processInclusionCriteria(queryParm);
                    } else {
                        databaseQueryParm = this.processReferenceParm(resourceType, queryParm, tableAlias);
                    }
                    break;
                case DATE:
                    databaseQueryParm = this.processDateParm(resourceType, queryParm, tableAlias);
                    break;
                case TOKEN:
                    databaseQueryParm = this.processTokenParm(queryParm, tableAlias);
                    break;
                case NUMBER:
                    databaseQueryParm = this.processNumberParm(resourceType, queryParm, tableAlias);
                    break;
                case QUANTITY:
                    databaseQueryParm = this.processQuantityParm(resourceType, queryParm, tableAlias);
                    break;
                case URI:
                    databaseQueryParm = this.processUriParm(queryParm, tableAlias);
                    break;
                case COMPOSITE:
                    databaseQueryParm = this.processCompositeParm(resourceType, queryParm, tableAlias);
                    break;
                default:
                    throw new FHIRPersistenceNotSupportedException("Parm type not yet supported: " + type.value());
                }
            } else {
                NearLocationHandler handler = new NearLocationHandler();
                List<Bounding> boundingAreas;
                try {
                    boundingAreas = handler.generateLocationPositionsFromParameters(Arrays.asList(queryParm));
                } catch (FHIRSearchException e) {
                    throw new FHIRPersistenceException("input parameter is invalid bounding area, bad prefix, or bad units", e);
                }
                databaseQueryParm = this.buildLocationQuerySegment(NearLocationHandler.NEAR, boundingAreas, tableAlias);
            }
        } finally {
            log.exiting(CLASSNAME, METHODNAME, new Object[] { databaseQueryParm });
        }
        return databaseQueryParm;
    }

    @Override
    protected SqlQueryData processStringParm(QueryParameter queryParm) throws FHIRPersistenceException {
        return processStringParm(queryParm, PARAMETER_TABLE_ALIAS);
    }

    private SqlQueryData processStringParm(QueryParameter queryParm, String tableAlias)
            throws FHIRPersistenceException {
        final String METHODNAME = "processStringParm";
        log.entering(CLASSNAME, METHODNAME, queryParm.toString());

        StringBuilder whereClauseSegment = new StringBuilder();
        String operator = this.getOperator(queryParm);
        boolean parmValueProcessed = false;
        String searchValue, tempSearchValue;
        boolean appendEscape;
        SqlQueryData queryData;
        List<Object> bindVariables = new ArrayList<>();

        // Build this piece of the segment:
        // (P1.PARAMETER_NAME_ID = x AND
        this.populateNameIdSubSegment(whereClauseSegment, queryParm.getCode(), tableAlias);

        whereClauseSegment.append(AND).append(LEFT_PAREN);
        for (QueryParameterValue value : queryParm.getValues()) {
            List<String> values = new ArrayList<>();

            appendEscape = false;
            if (LIKE.equals(operator)) {
                // Must escape special wildcard characters _ and % in the parameter value string.
                tempSearchValue =
                        SqlParameterEncoder.encode(value.getValueString()
                                .replace(PERCENT_WILDCARD, ESCAPE_PERCENT)
                                .replace(UNDERSCORE_WILDCARD, ESCAPE_UNDERSCORE));
                if (Modifier.CONTAINS.equals(queryParm.getModifier())) {
                    searchValue = PERCENT_WILDCARD + tempSearchValue + PERCENT_WILDCARD;
                } else {
                    // If there is not a CONTAINS modifier on the query parm, construct
                    // a 'starts with' search value.
                    searchValue = tempSearchValue + PERCENT_WILDCARD;

                    // Specific processing for
                    if (Type.URI.compareTo(queryParm.getType()) == 0
                            && queryParm.getModifier() != null
                            && Modifier.BELOW.compareTo(queryParm.getModifier()) == 0) {
                        searchValue = tempSearchValue + "/" + PERCENT_WILDCARD;
                        values.add(tempSearchValue);
                        values.add(searchValue);
                    }
                }
                appendEscape = true;
            } else {
                searchValue = SqlParameterEncoder.encode(value.getValueString());
            }

            // If multiple values are present, we need to OR them together.
            if (parmValueProcessed) {
                whereClauseSegment.append(OR);
            }

            if (EQ.equals(operator) || Type.URI.equals(queryParm.getType())) {
                // For an exact match, we search against the STR_VALUE column in the Resource's string values table.
                // Build this piece: pX.str_value = search-attribute-value

                if (queryParm.getModifier() != null && Type.URI.equals(queryParm.getType())) {
                    if (Modifier.ABOVE.compareTo(queryParm.getModifier()) == 0) {
                        values =
                                UriModifierUtil.generateAboveValuesQuery(searchValue, whereClauseSegment,
                                        tableAlias + DOT + STR_VALUE);
                    } else if (Modifier.BELOW.compareTo(queryParm.getModifier()) == 0) {
                        UriModifierUtil.generateBelowValuesQuery(whereClauseSegment, tableAlias + DOT + STR_VALUE);
                    }
                }

                if (values.isEmpty()) {
                    // In every other case... use whatever operator comes through at this point
                    whereClauseSegment.append(tableAlias + DOT).append(STR_VALUE)
                            .append(operator).append(BIND_VAR);
                }
            } else {
                // For anything other than an exact match, we search against the STR_VALUE_LCASE column in the
                // Resource's string values table.
                // Also, the search value is "normalized"; it has accents removed and is lower-cased. This enables a
                // case-insensitive, accent-insensitive search.
                // Build this piece: pX.str_value_lcase {operator} search-attribute-value
                whereClauseSegment.append(tableAlias + DOT).append(STR_VALUE_LCASE).append(operator).append(BIND_VAR);
                searchValue = SearchUtil.normalizeForSearch(searchValue);
            }

            if (values.isEmpty()) {
                bindVariables.add(searchValue);
            } else {
                bindVariables.addAll(values);
            }

            // Build this piece: ESCAPE '+'
            if (appendEscape) {
                whereClauseSegment.append(ESCAPE_EXPR);
            }
            parmValueProcessed = true;
        }
        whereClauseSegment.append(RIGHT_PAREN).append(RIGHT_PAREN);

        queryData = new SqlQueryData(whereClauseSegment.toString(), bindVariables);
        log.exiting(CLASSNAME, METHODNAME);
        return queryData;
    }

    @Override
    protected SqlQueryData processReferenceParm(Class<?> resourceType, QueryParameter queryParm) throws Exception {
        return processReferenceParm(resourceType, queryParm, PARAMETER_TABLE_ALIAS);
    }

    /**
     * Get the code system id, reading from the database if necessary
     * @param codeSystemValue
     * @return
     * @throws FHIRPersistenceException
     */
    private Integer getCodeSystemId(String codeSystemValue) throws FHIRPersistenceException {
        return identityCache.getCodeSystemId(codeSystemValue);
    }

    private SqlQueryData processReferenceParm(Class<?> resourceType, QueryParameter queryParm, String tableAlias)
            throws Exception {
        final String METHODNAME = "processReferenceParm";
        log.entering(CLASSNAME, METHODNAME, queryParm.toString());

        StringBuilder whereClauseSegment = new StringBuilder();
        String operator = getOperator(queryParm, EQ);

        String searchValue;
        SqlQueryData queryData;
        List<Object> bindVariables = new ArrayList<>();

        // Build this piece of the segment:
        // (P1.PARAMETER_NAME_ID = x AND
        this.populateNameIdSubSegment(whereClauseSegment, queryParm.getCode(), tableAlias);

        whereClauseSegment.append(AND).append(LEFT_PAREN);

        boolean parmValueProcessed = false;
        for (QueryParameterValue value : queryParm.getValues()) {
            String targetResourceType = null;
            searchValue = SqlParameterEncoder.encode(value.getValueString());

            // Make sure we split out the resource type if it is included in the search value
            String[] parts = value.getValueString().split("/");
            if (parts.length == 2) {
                targetResourceType = parts[0];
                searchValue = parts[1];
            }

            // Handle query parm representing this name/value pair construct:
            // <code>{name}:{Resource Type} = {resource-id}</code>
            if (queryParm.getModifier() != null && queryParm.getModifier().equals(Modifier.TYPE)) {
                if (!SearchConstants.Type.REFERENCE.equals(queryParm.getType())) {
                    // Not a Reference
                    searchValue =
                            queryParm.getModifierResourceTypeName() + "/"
                                    + SqlParameterEncoder.encode(value.getValueString());
                } else {
                    // This is a Reference type.
                    if (parts.length != 2) {
                        // fallback to get the target resource type using the modifier
                        targetResourceType = queryParm.getModifierResourceTypeName();
                    }
                }
            }

            // If multiple values are present, we need to OR them together.
            if (parmValueProcessed) {
                whereClauseSegment.append(OR);
            } else {
                parmValueProcessed = true;
            }
            // Build this piece: pX.token_value {operator} search-attribute-value [ AND pX.code_system_id = <n> ]
            whereClauseSegment.append(tableAlias).append(DOT).append(TOKEN_VALUE).append(operator).append(BIND_VAR);
            bindVariables.add(searchValue);

            // add the [optional] condition for the resource type if we have one
            if (targetResourceType != null) {
                // Use a literal for the resource type code-system-id, not a parameter marker. Helps the cost-based optimizer
                int codeSystemIdForResourceType = getCodeSystemId(targetResourceType);
                whereClauseSegment.append(AND).append(tableAlias).append(DOT).append(CODE_SYSTEM_ID).append(EQ).append(codeSystemIdForResourceType);
            }
        }
        whereClauseSegment.append(RIGHT_PAREN).append(RIGHT_PAREN);

        queryData = new SqlQueryData(whereClauseSegment.toString(), bindVariables);
        log.exiting(CLASSNAME, METHODNAME);
        return queryData;
    }

    /**
     * Contains special logic for handling chained reference search parameters.
     * <p>
     * Nested sub-selects are built to realize the chaining logic required. Here is
     * a sample chained query for an
     * Observation given this search parameter: device:Device.patient.family=Monella
     *
     * <pre>
     * SELECT R.RESOURCE_ID, R.LOGICAL_RESOURCE_ID, R.VERSION_ID, R.LAST_UPDATED, R.IS_DELETED, R.DATA, LR.LOGICAL_ID
     * FROM Observation_LOGICAL_RESOURCES LR
     * JOIN Observation_RESOURCES R ON R.LOGICAL_RESOURCE_ID = LR.LOGICAL_RESOURCE_ID AND R.RESOURCE_ID = LR.CURRENT_RESOURCE_ID AND R.IS_DELETED = 'N'
     * JOIN (SELECT DISTINCT LOGICAL_RESOURCE_ID FROM Observation_STR_VALUES
     * WHERE(P1.PARAMETER_NAME_ID = 107 AND (p1.STR_VALUE IN
     *    (SELECT 'Device' || '/' || CLR1.LOGICAL_ID FROM Device_RESOURCES CR1, Device_LOGICAL_RESOURCES CLR1, Device_STR_VALUES CP1 WHERE
     *        CR1.RESOURCE_ID = CLR1.CURRENT_RESOURCE_ID AND CR1.IS_DELETED = 'N' AND CP1.RESOURCE_ID = CR1.RESOURCE_ID AND
     *          CP1.PARAMETER_NAME_ID = 17 AND CP1.STR_VALUE IN
     *                 (SELECT 'Patient' || '/' || CLR2.LOGICAL_ID FROM Patient_RESOURCES CR2, Patient_LOGICAL_RESOURCES CLR2, Patient_STR_VALUES CP2 WHERE
     *                     CR2.RESOURCE_ID = CLR2.CURRENT_RESOURCE_ID AND CR2.IS_DELETED = 'N' AND CP2.RESOURCE_ID = CR2.RESOURCE_ID AND
     *                     CP2.PARAMETER_NAME_ID = 5 AND CP2.STR_VALUE = 'Monella')))
     * TMP0 ON TMP0.LOGICAL_RESOURCE_ID = R.LOGICAL_RESOURCE_ID;
     * </pre>
     *
     * @see https://www.hl7.org/fhir/search.html#reference (section 2.1.1.4.13)
     * @param queryParm
     *                  - A Parameter representing a chained query.
     * @return SqlQueryData - The query segment for a chained parameter reference
     *         search.
     * @throws Exception
     */
    @Override
    protected SqlQueryData processChainedReferenceParm(QueryParameter queryParm) throws Exception {
        final String METHODNAME = "processChainedReferenceParm";
        log.entering(CLASSNAME, METHODNAME, queryParm.toString());

        QueryParameter currentParm;
        int refParmIndex = 0;
        String chainedResourceVar = null;
        String chainedLogicalResourceVar = null;
        String chainedParmVar = null;
        String resourceTypeName = null;
        StringBuilder whereClauseSegment = new StringBuilder();
        List<Object> bindVariables = new ArrayList<>();
        SqlQueryData queryData;

        currentParm = queryParm;
        while (currentParm != null) {
            QueryParameter nextParameter = currentParm.getNextParameter();
            if (nextParameter != null) {
                if (refParmIndex == 0) {
                    // Must build this first piece using px placeholder table alias, which will be replaced with a
                    // generated value in the buildQuery() method. The CODE_SYSTEM_ID filter is added for issue #1366
                    // due to the normalization of token values
                    // Build this piece:P1.PARAMETER_NAME_ID = x AND AND P1.CODE_SYSTEM_ID = x AND (p1.TOKEN_VALUE IN
                    this.populateNameIdSubSegment(whereClauseSegment, currentParm.getCode(), PARAMETER_TABLE_ALIAS);

                    // The resource type of the reference is encoded as the code system associated with the token value
                    // so we need to add a filter to ensure we don't match logical-ids for other resource types
                    // Note if the match is for any resource, we simply don't filter on the resource type
                    final String codeSystemName = currentParm.getModifierResourceTypeName();
                    if (codeSystemName != null && !codeSystemName.equals("*")) {
                        Integer codeSystemId = identityCache.getCodeSystemId(codeSystemName);
                        if (codeSystemId != null) {
                            whereClauseSegment.append(AND).append(PARAMETER_TABLE_ALIAS).append(DOT).append(CODE_SYSTEM_ID).append(EQ)
                                    .append(codeSystemId);
                        }
                    }

                    whereClauseSegment.append(AND);
                    whereClauseSegment.append(LEFT_PAREN);
                    whereClauseSegment.append(PARAMETER_TABLE_ALIAS).append(DOT).append(TOKEN_VALUE).append(IN);
                } else {
                    // Build this piece: CP1.PARAMETER_NAME_ID = x AND CP1.TOKEN_VALUE IN
                    appendMidChainParm(whereClauseSegment, currentParm, chainedParmVar);
                }

                refParmIndex++;
                chainedResourceVar        = CR + refParmIndex;
                chainedLogicalResourceVar = CLR + refParmIndex;
                chainedParmVar            = CP + refParmIndex;

                // The * is a wildcard for any resource type. This occurs only in the case where a reference parameter
                // chain was built to represent a compartment search with chained inclusion criteria that includes a
                // wildcard.
                //
                // For this situation, a separate method is called, and further processing of the chain by this method
                // is halted.
                if (currentParm.getModifierResourceTypeName().equals("*")) {
                    this.processWildcardChainedRefParm(currentParm, chainedResourceVar, chainedLogicalResourceVar,
                            chainedParmVar, whereClauseSegment, bindVariables);
                    break;
                }
                resourceTypeName = currentParm.getModifierResourceTypeName();
                // Build this piece: (SELECT 'resource-type-name' || '/' || CLRx.LOGICAL_ID ...
                // since #1366, we no longer need to prepend the resource-type-name
                whereClauseSegment.append(LEFT_PAREN);
                appendInnerSelect(whereClauseSegment, currentParm, resourceTypeName,
                        chainedResourceVar, chainedLogicalResourceVar, chainedParmVar);
            } else {
                // This logic processes the LAST parameter in the chain.
                // Build this piece: CPx.PARAMETER_NAME_ID = x AND CPx.TOKEN_VALUE = ?
                // TODO do we need to filter the code-system here too?
                if (chainedParmVar == null) {
                    chainedParmVar = CP + 1;
                }
                Class<?> chainedResourceType = ModelSupport.getResourceType(resourceTypeName);

                String code = currentParm.getCode();
                SqlQueryData sqlQueryData;
                if (!"_id".equals(code)) {
                    sqlQueryData = buildQueryParm(chainedResourceType, currentParm, chainedParmVar);
                } else {
                    // The code '_id' is only going to be the end of the change as it is a base element.
                    // We know at this point this is an '_id' and at the tail of the parameter chain
                    sqlQueryData = buildChainedIdClause(currentParm, chainedParmVar);
                }

                if (log.isLoggable(Level.FINE)) {
                    log.fine("chained sqlQueryData[" + chainedParmVar + "] = " + sqlQueryData.getQueryString());
                }
                whereClauseSegment.append(sqlQueryData.getQueryString());
                bindVariables.addAll(sqlQueryData.getBindVariables());
            }
            currentParm = currentParm.getNextParameter();
        }

        // Finally, ensure the correct number of right parens are inserted to balance the where clause segment.
        int rightParensRequired = queryParm.getChain().size() + 2;
        for (int i = 0; i < rightParensRequired; i++) {
            whereClauseSegment.append(RIGHT_PAREN);
        }

        queryData = new SqlQueryData(whereClauseSegment.toString(), bindVariables);
        log.exiting(CLASSNAME, METHODNAME, whereClauseSegment.toString());
        return queryData;
    }

    /*
     * Builds the specific handling for exact matches on _id.
     * The procedure here is SIMILAR to that of QuerySegmentAggregator.processFromClauseForId
     *
     * Results in a query like: CP1.LOGICAL_ID IN (?)
     */
    private SqlQueryData buildChainedIdClause(QueryParameter currentParm, String chainedParmVar) {
        StringBuilder whereClauseSegment = new StringBuilder();
        List<Object> bindVariables = new ArrayList<>();

        whereClauseSegment
            .append(chainedParmVar.replace("CP", "CLR")).append(DOT).append(LOGICAL_ID).append(" IN (");

        List<QueryParameterValue> vals = currentParm.getValues();
        boolean add = false;
        for (QueryParameterValue v : vals) {
            if (add) {
                whereClauseSegment.append(COMMA);
            } else {
                add = true;
            }
            whereClauseSegment.append(BIND_VAR);
            bindVariables.add(SqlParameterEncoder.encode(v.getValueCode()));
        }
        whereClauseSegment.append(") ");

        return new SqlQueryData(whereClauseSegment.toString(), bindVariables);
    }

    private void appendMidChainParm(StringBuilder whereClauseSegment, QueryParameter currentParm, String chainedParmVar)
            throws FHIRPersistenceDBConnectException, FHIRPersistenceDataAccessException, FHIRPersistenceException {
        Integer parameterNameId = identityCache.getParameterNameId(currentParm.getCode());
        whereClauseSegment.append(chainedParmVar).append(DOT).append(PARAMETER_NAME_ID).append(EQ)
                .append(parameterNameId);

        // TODO handle code system lookup failures here. Perhaps = NULL to make the query return no rows?
        final String codeSystemName = currentParm.getModifierResourceTypeName();
        if (codeSystemName != null && !codeSystemName.equals("*")) {
            Integer codeSystemId = identityCache.getCodeSystemId(codeSystemName);
            if (codeSystemId != null) {
                whereClauseSegment.append(AND).append(chainedParmVar).append(DOT).append(CODE_SYSTEM_ID).append(EQ)
                        .append(codeSystemId);
            }
        }

        whereClauseSegment.append(AND).append(chainedParmVar).append(DOT).append(TOKEN_VALUE).append(IN);
    }

    private void appendInnerSelect(StringBuilder whereClauseSegment, QueryParameter currentParm,
            String resourceTypeName, String chainedResourceVar, String chainedLogicalResourceVar, String chainedParmVar) {
        String chainedResourceTableAlias = chainedResourceVar + DOT;
        String chainedLogicalResourceTableAlias = chainedLogicalResourceVar + DOT;
        String chainedParmTableAlias = chainedParmVar + DOT;

        // Build this piece: SELECT 'resource-type-name' || '/' || CLRx.LOGICAL_ID
        // Note since #1366, we no longer need to prepend the resourceTypeName
        whereClauseSegment.append(SELECT).append(chainedLogicalResourceTableAlias).append(LOGICAL_ID);

        QueryParameter nextParameter = currentParm.getNextParameter();

        // Build this piece: FROM Device_RESOURCES CR1, Device_LOGICAL_RESOURCES CLR1, Device_TOKEN_VALUES_V CP1 WHERE
        whereClauseSegment.append(FROM)
                .append(resourceTypeName).append(_RESOURCES).append(SPACE).append(chainedResourceVar).append(COMMA)
                .append(resourceTypeName).append(_LOGICAL_RESOURCES).append(SPACE).append(chainedLogicalResourceVar);

        // If we're dealing with anything other than id, then proceed to add the parameters table.
        if (currentParm.getNextParameter() != null && !"_id".equals(currentParm.getNextParameter().getCode())) {
            whereClauseSegment.append(COMMA)
                .append(QuerySegmentAggregator.tableName(resourceTypeName, currentParm.getNextParameter()))
                .append(chainedParmVar);
        }

        if (Type.COMPOSITE.equals(nextParameter.getType())) {
            if (nextParameter.getValues() != null && !nextParameter.getValues().isEmpty()) {
                // Assumption:  all the values should have the same number of components and the same types
                List<QueryParameter> components = nextParameter.getValues().get(0).getComponent();
                for (int componentNum = 1; componentNum <= components.size(); componentNum++) {
                    String alias = chainedParmVar + "_p" + componentNum;
                    QueryParameter component = components.get(componentNum - 1);
                    whereClauseSegment
                            .append(JOIN + QuerySegmentAggregator.tableName(resourceTypeName, component) + alias)
                            .append(ON)
                            .append(chainedParmVar + ".COMP" + componentNum + QuerySegmentAggregator.abbr(component))
                            .append("=")
                            .append(alias + ".ROW_ID");
                }
            }
        }

        whereClauseSegment.append(WHERE);

        // CR1.RESOURCE_ID = CLR1.CURRENT_RESOURCE_ID AND CR1.IS_DELETED = 'N' AND
        // CP1.LOGICAL_RESOURCE_ID = CLR1.LOGICAL_RESOURCE_ID AND
        whereClauseSegment.append(chainedResourceTableAlias).append(RESOURCE_ID).append(EQ)
                .append(chainedLogicalResourceTableAlias).append(CURRENT_RESOURCE_ID)
                .append(AND)
                .append(chainedResourceTableAlias)
<<<<<<< HEAD
                .append("IS_DELETED").append(" = 'N'")
=======
                .append(IS_DELETED_NO)
>>>>>>> 769ab55d
                .append(AND);
        if (currentParm.getNextParameter() != null && !"_id".equals(currentParm.getNextParameter().getCode())) {
            whereClauseSegment.append(chainedParmTableAlias).append(LOGICAL_RESOURCE_ID).append(EQ)
                .append(chainedResourceTableAlias).append(LOGICAL_RESOURCE_ID)
                .append(AND);
        }
    }

    /**
     * This method handles the processing of a wildcard chained reference parameter.
     * The wildcard represents ALL FHIR
     * resource types stored in the FHIR database.
     *
     * @throws Exception
     */
    private void processWildcardChainedRefParm(QueryParameter currentParm, String chainedResourceVar,
            String chainedLogicalResourceVar, String chainedParmVar,
            StringBuilder whereClauseSegment, List<Object> bindVariables) throws Exception {
        final String METHODNAME = "processWildcardChainedRefParm";
        log.entering(CLASSNAME, METHODNAME, currentParm.toString());

        String resourceTypeName;
        Collection<Integer> resourceTypeIds;
        QueryParameter lastParm;
        boolean selectGenerated = false;
        Map<String, Integer> resourceNameIdMap = null;
        Map<Integer, String> resourceIdNameMap = null;

        lastParm          = currentParm.getNextParameter();

        // Acquire ALL Resource Type Ids
        resourceNameIdMap = resourceDao.readAllResourceTypeNames();
        resourceTypeIds   = resourceNameIdMap.values();
        resourceIdNameMap =
                resourceNameIdMap.entrySet().stream().collect(Collectors.toMap(Map.Entry::getValue, Map.Entry::getKey));

        // Build a sub-SELECT for each resource type, and put them together in a UNION.
        for (Integer resourceTypeId : resourceTypeIds) {
            if (selectGenerated) {
                whereClauseSegment.append(" UNION ");
            }
            // Build this piece: (SELECT 'resource-type-name' || '/' || CLRx.LOGICAL_ID ...
            resourceTypeName = resourceIdNameMap.get(resourceTypeId);

            if (!selectGenerated) {
                whereClauseSegment.append(LEFT_PAREN);
            }

            appendInnerSelect(whereClauseSegment, currentParm, resourceTypeName, chainedResourceVar,
                    chainedLogicalResourceVar, chainedParmVar);

            // This logic processes the LAST parameter in the chain.
            // Build this piece: CPx.PARAMETER_NAME_ID = x AND CPx.STR_VALUE = ?
            Class<?> chainedResourceType = ModelSupport.getResourceType(resourceTypeName);
            SqlQueryData sqlQueryData = buildQueryParm(chainedResourceType, lastParm, chainedParmVar);
            whereClauseSegment.append(sqlQueryData.getQueryString());
            bindVariables.addAll(sqlQueryData.getBindVariables());

            selectGenerated = true;
        }

        log.exiting(CLASSNAME, METHODNAME, whereClauseSegment.toString());

    }

    /**
     * This method is the entry point for processing inclusion criteria, which
     * define resources that are part of a
     * comparment-based search.
     * Example inclusion criteria for AuditEvent in the Patient compartment:
     *
     * <pre>
     * {
     *        "name": "AuditEvent",
     *        "inclusionCriteria": ["patient",          This is a simple attribute inclusion criterion
     *        "participant.patient:Device",             This is a chained inclusion criterion
     *        "participant.patient:RelatedPerson",      This is a chained inclusion criterion
     *        "reference.patient:*"]                    This is a chained inclusion criterion with wildcard. The wildcard means "any resource type".
     * }
     * </pre>
     * <p>
     * Here is a sample generated query for this inclusion criteria:
     * <li>PARAMETER_NAME_ID 13 = 'participant'
     * <li>PARAMETER_NAME_ID 14 = 'patient'
     * <li>PARAMETER_NAME_ID 16 = 'reference'
     *
     * <pre>
     *    SELECT COUNT(R.RESOURCE_ID) FROM
     *    AuditEvent_RESOURCES R, AuditEvent_LOGICAL_RESOURCES LR , AuditEvent_STR_VALUES P1 WHERE
     *    R.RESOURCE_ID = LR.CURRENT_RESOURCE_ID AND
     *    R.IS_DELETED = 'N' AND
     *    P1.RESOURCE_ID = R.RESOURCE_ID AND
     *    ((P1.PARAMETER_NAME_ID=14 AND P1.STR_VALUE = ?) OR
     *     ((P1.PARAMETER_NAME_ID=13 AND
     *      (P1.STR_VALUE IN
     *        (SELECT 'Device' || '/' || CLR1.LOGICAL_ID FROM
     *            Device_RESOURCES CR1, Device_LOGICAL_RESOURCES CLR1, Device_STR_VALUES CP1 WHERE
     *            CR1.RESOURCE_ID = CLR1.CURRENT_RESOURCE_ID AND
     *            CR1.IS_DELETED = 'N' AND
     *            CP1.RESOURCE_ID = CR1.RESOURCE_ID AND
     *            CP1.PARAMETER_NAME_ID=14 AND CP1.STR_VALUE = ?)))) OR
     *    ((P1.PARAMETER_NAME_ID=13 AND
     *     (P1.STR_VALUE IN
     *        (SELECT 'RelatedPerson' || '/' || CLR1.LOGICAL_ID FROM
     *            RelatedPerson_RESOURCES CR1, RelatedPerson_LOGICAL_RESOURCES CLR1, RelatedPerson_STR_VALUES CP1 WHERE
     *            CR1.RESOURCE_ID = CLR1.CURRENT_RESOURCE_ID AND
     *            CR1.IS_DELETED = 'N' AND
     *            CP1.RESOURCE_ID = CR1.RESOURCE_ID AND
     *            CP1.PARAMETER_NAME_ID=14 AND CP1.STR_VALUE = ?)))) OR
     *     ((P1.PARAMETER_NAME_ID=16 AND
     *      (P1.STR_VALUE IN
     *        (SELECT 'AuditEvent' || '/' || CLR1.LOGICAL_ID FROM
     *            auditevent_RESOURCES CR1, auditevent_LOGICAL_RESOURCES CLR1, auditevent_STR_VALUES CP1 WHERE
     *            CR1.RESOURCE_ID = CLR1.CURRENT_RESOURCE_ID AND
     *            CR1.IS_DELETED = 'N' AND
     *            CP1.RESOURCE_ID = CR1.RESOURCE_ID AND
     *            CP1.PARAMETER_NAME_ID=14 AND CP1.STR_VALUE = ?
     *            UNION
     *            SELECT 'Device' || '/' || CLR1.LOGICAL_ID FROM
     *                device_RESOURCES CR1, device_LOGICAL_RESOURCES CLR1, device_STR_VALUES CP1 WHERE
     *                CR1.RESOURCE_ID = CLR1.CURRENT_RESOURCE_ID AND
     *                CR1.IS_DELETED = 'N' AND
     *                CP1.RESOURCE_ID = CR1.RESOURCE_ID AND
     *                CP1.PARAMETER_NAME_ID=14 AND CP1.STR_VALUE = ?)))));
     * </pre>
     *
     * @throws Exception
     * @see compartments.json for the specificaiton of compartments, resources
     *      contained in each compartment, and the
     *      criteria for a resource to be included in a compartment.
     */
    @Override
    protected SqlQueryData processInclusionCriteria(QueryParameter queryParm) throws Exception {
        final String METHODNAME = "processInclusionCriteria";
        log.entering(CLASSNAME, METHODNAME, queryParm.toString());

        StringBuilder whereClauseSegment = new StringBuilder();
        String operator = EQ;
        QueryParameter currentParm;
        String currentParmValue;
        List<Object> bindVariables = new ArrayList<>();
        SqlQueryData queryData;
        SqlQueryData chainedIncQueryData;

        currentParm = queryParm;
        whereClauseSegment.append(LEFT_PAREN);
        while (currentParm != null) {
            if (currentParm.getValues() == null || currentParm.getValues().isEmpty()) {
                throw new FHIRPersistenceException("No Paramter values found when processing inclusion criteria.");
            }
            // Handle the special case of chained inclusion criteria.
            if (currentParm.getCode().contains(DOT)) {
                whereClauseSegment.append(LEFT_PAREN);
                chainedIncQueryData = this.processChainedInclusionCriteria(currentParm);
                whereClauseSegment.append(chainedIncQueryData.getQueryString());
                bindVariables.addAll(chainedIncQueryData.getBindVariables());
                whereClauseSegment.append(RIGHT_PAREN);
            } else {
                currentParmValue = currentParm.getValues().get(0).getValueString();
                // Build this piece:
                // (pX.PARAMETER_NAME_ID = x AND
                this.populateNameIdSubSegment(whereClauseSegment, currentParm.getCode(), PARAMETER_TABLE_ALIAS);
                whereClauseSegment.append(AND);

                // split the resource type name out (since issue #1366)
                String resourceTypeName = null;
                String[] parts = currentParmValue.split("/");
                if (parts.length == 2) {
                    resourceTypeName = parts[0];
                    currentParmValue = parts[1];
                }

                // Build this piece: pX.token_value = search-attribute-value [ AND pX.code_system_id = <n> ]
                whereClauseSegment.append(PARAMETER_TABLE_ALIAS).append(DOT).append(TOKEN_VALUE).append(operator)
                        .append(BIND_VAR);
                if (resourceTypeName != null) {
                    int codeSystemIdForResourceType = getCodeSystemId(resourceTypeName);
                    whereClauseSegment.append(AND).append(PARAMETER_TABLE_ALIAS).append(DOT)
                        .append(CODE_SYSTEM_ID).append(EQ).append(codeSystemIdForResourceType);
                }
                whereClauseSegment.append(RIGHT_PAREN);
                bindVariables.add(currentParmValue);
            }

            currentParm = currentParm.getNextParameter();
            // If more than one parameter is in the chain, OR them together.
            if (currentParm != null) {
                whereClauseSegment.append(OR);
            }
        }
        whereClauseSegment.append(RIGHT_PAREN);
        queryData = new SqlQueryData(whereClauseSegment.toString(), bindVariables);
        log.exiting(CLASSNAME, METHODNAME, whereClauseSegment.toString());
        return queryData;
    }

    @Override
    protected SqlQueryData processDateParm(Class<?> resourceType, QueryParameter queryParm) throws Exception {
        return processDateParm(resourceType, queryParm, PARAMETER_TABLE_ALIAS);
    }

    private SqlQueryData processDateParm(Class<?> resourceType, QueryParameter queryParm, String tableAlias)
            throws Exception {
        final String METHODNAME = "processDateParm";
        log.entering(CLASSNAME, METHODNAME, queryParm.toString());

        StringBuilder whereClauseSegment = new StringBuilder();

        // Build this piece of the segment:
        // (P1.PARAMETER_NAME_ID = x AND
        this.populateNameIdSubSegment(whereClauseSegment, queryParm.getCode(), tableAlias);

        List<Timestamp> bindVariables = new ArrayList<>();
        DateParmBehaviorUtil behaviorUtil = new DateParmBehaviorUtil();
        behaviorUtil.executeBehavior(whereClauseSegment, queryParm, bindVariables, tableAlias);

        SqlQueryData queryData = new SqlQueryData(whereClauseSegment.toString(), bindVariables);
        log.exiting(CLASSNAME, METHODNAME);
        return queryData;
    }

    @Override
    protected SqlQueryData processTokenParm(QueryParameter queryParm) throws FHIRPersistenceException {
        return processTokenParm(queryParm, PARAMETER_TABLE_ALIAS);
    }

    private SqlQueryData processTokenParm(QueryParameter queryParm, String tableAlias) throws FHIRPersistenceException {
        final String METHODNAME = "processTokenParm";
        log.entering(CLASSNAME, METHODNAME, queryParm.toString());

        StringBuilder whereClauseSegment = new StringBuilder();
        String operator = this.getOperator(queryParm, EQ);
        boolean parmValueProcessed = false;
        SqlQueryData queryData;
        List<Object> bindVariables = new ArrayList<>();
        Integer codeSystemId;

        String code = queryParm.getCode();
        if (!QuerySegmentAggregator.ID.equals(code)) {
            // Build this piece of the segment:
            // (P1.PARAMETER_NAME_ID = x AND
            this.populateNameIdSubSegment(whereClauseSegment, queryParm.getCode(), tableAlias);

            whereClauseSegment.append(AND).append(LEFT_PAREN);
            for (QueryParameterValue value : queryParm.getValues()) {
                // If multiple values are present, we need to OR them together.
                if (parmValueProcessed) {
                    whereClauseSegment.append(OR);
                }

                whereClauseSegment.append(LEFT_PAREN);
                // Include code
                whereClauseSegment.append(tableAlias + DOT).append(TOKEN_VALUE).append(operator).append(BIND_VAR);
                bindVariables.add(SqlParameterEncoder.encode(value.getValueCode()));

                // Include system if present.
                if (value.getValueSystem() != null && !value.getValueSystem().isEmpty()) {
                    if (NE.equals(operator)) {
                        whereClauseSegment.append(OR);
                    } else {
                        whereClauseSegment.append(AND);
                    }
                    whereClauseSegment.append(tableAlias).append(DOT).append(CODE_SYSTEM_ID).append(operator)
                            .append(BIND_VAR);

                    codeSystemId = identityCache.getCodeSystemId(value.getValueSystem());

                    // must be able to handle nulls
                    bindVariables.add(codeSystemId);
                }
                whereClauseSegment.append(RIGHT_PAREN);
                parmValueProcessed = true;
            }

            whereClauseSegment.append(RIGHT_PAREN).append(RIGHT_PAREN);
        }
        queryData = new SqlQueryData(whereClauseSegment.toString(), bindVariables);

        log.exiting(CLASSNAME, METHODNAME);
        return queryData;
    }

    @Override
    protected SqlQueryData processNumberParm(Class<?> resourceType, QueryParameter queryParm)
            throws FHIRPersistenceException {
        return processNumberParm(resourceType, queryParm, PARAMETER_TABLE_ALIAS);
    }

    private SqlQueryData processNumberParm(Class<?> resourceType, QueryParameter queryParm, String tableAlias)
            throws FHIRPersistenceException {
        final String METHODNAME = "processNumberParm";
        log.entering(CLASSNAME, METHODNAME, queryParm.toString());

        StringBuilder whereClauseSegment = new StringBuilder();
        List<Object> bindVariables = new ArrayList<>();

        // Build this piece of the segment:
        // (P1.PARAMETER_NAME_ID = x AND
        this.populateNameIdSubSegment(whereClauseSegment, queryParm.getCode(), tableAlias);

        // Calls to the NumberParmBehaviorUtil which encapsulates the precision
        // selection criteria.
        NumberParmBehaviorUtil.executeBehavior(whereClauseSegment, queryParm, bindVariables, resourceType, tableAlias,
                this);
        SqlQueryData queryData = new SqlQueryData(whereClauseSegment.toString(), bindVariables);

        log.exiting(CLASSNAME, METHODNAME, whereClauseSegment.toString());
        return queryData;
    }

    @Override
    protected SqlQueryData processQuantityParm(Class<?> resourceType, QueryParameter queryParm) throws Exception {
        return processQuantityParm(resourceType, queryParm, PARAMETER_TABLE_ALIAS);
    }

    private SqlQueryData processQuantityParm(Class<?> resourceType, QueryParameter queryParm, String tableAlias)
            throws Exception {
        final String METHODNAME = "processQuantityParm";
        log.entering(CLASSNAME, METHODNAME, queryParm.toString());

        StringBuilder whereClauseSegment = new StringBuilder();
        List<Object> bindVariables = new ArrayList<>();

        // Build this piece of the segment:
        // (P1.PARAMETER_NAME_ID = x AND
        this.populateNameIdSubSegment(whereClauseSegment, queryParm.getCode(), tableAlias);

        // Calls to the QuantityParmBehaviorUtil which encapsulates the precision
        // selection criteria.
        QuantityParmBehaviorUtil behaviorUtil = new QuantityParmBehaviorUtil();
        behaviorUtil.executeBehavior(whereClauseSegment, queryParm, bindVariables, tableAlias, parameterDao);
        SqlQueryData queryData = new SqlQueryData(whereClauseSegment.toString(), bindVariables);

        log.exiting(CLASSNAME, METHODNAME, whereClauseSegment.toString());
        return queryData;
    }

    @Override
    protected SqlQueryData processUriParm(QueryParameter queryParm) throws FHIRPersistenceException {
        return processUriParm(queryParm, PARAMETER_TABLE_ALIAS);
    }

    /**
     * Creates a query segment for a URI type parameter.
     *
     * @param queryParm  - The query parameter
     * @param tableAlias - An alias for the table to query
     * @return SqlQueryData - An object containing query segment
     * @throws FHIRPersistenceException
     */
    protected SqlQueryData processUriParm(QueryParameter queryParm, String tableAlias) throws FHIRPersistenceException {
        final String METHODNAME = "processUriParm";
        log.entering(CLASSNAME, METHODNAME, queryParm.toString());
        SqlQueryData parmRoot = this.processStringParm(queryParm, tableAlias);
        log.exiting(CLASSNAME, METHODNAME, parmRoot.toString());
        return parmRoot;
    }

    @Override
    protected SqlQueryData processCompositeParm(Class<?> resourceType, QueryParameter queryParm)
            throws FHIRPersistenceException {
        return processCompositeParm(resourceType, queryParm, PARAMETER_TABLE_ALIAS);
    }

    /**
     * Creates a query segment for a URI type parameter.
     *
     * @param queryParm  - The query parameter
     * @param tableAlias - An alias for the table to query
     * @return SqlQueryData - An object containing query segment
     * @throws FHIRPersistenceException
     */
    private SqlQueryData processCompositeParm(Class<?> resourceType, QueryParameter queryParm, String tableAlias)
            throws FHIRPersistenceException {
        final String METHODNAME = "processStringParm";
        log.entering(CLASSNAME, METHODNAME, queryParm.toString());

        StringBuilder whereClauseSegment = new StringBuilder();
        SqlQueryData queryData;
        List<Object> bindVariables = new ArrayList<>();

        // Build this piece of the segment:
        // (P1.PARAMETER_NAME_ID = x AND
        populateNameIdSubSegment(whereClauseSegment, queryParm.getCode(), tableAlias);

        whereClauseSegment.append(AND).append(LEFT_PAREN);

        String valueSeparator = "";
        for (QueryParameterValue compositeValue : queryParm.getValues()) {
            List<QueryParameter> components = compositeValue.getComponent();

            if (components.size() > MAX_NUM_OF_COMPOSITE_COMPONENTS) {
                throw new UnsupportedOperationException(String.format("Found %d components for query parameter '%s', "
                        + "but this persistence layer can only support composites of %d or fewer components",
                        components.size(), queryParm.getCode(), MAX_NUM_OF_COMPOSITE_COMPONENTS));
            }

            whereClauseSegment.append(valueSeparator);
            String componentSeparator = "";
            for (int componentNum = 1; componentNum <= components.size(); componentNum++) {
                try {
                    QueryParameter component = components.get(componentNum - 1);
                    SqlQueryData subQueryData =
                            buildQueryParm(resourceType, component, tableAlias + "_p" + componentNum);
                    whereClauseSegment.append(componentSeparator + subQueryData.getQueryString());
                    bindVariables.addAll(subQueryData.getBindVariables());
                } catch (Exception e) {
                    throw new FHIRPersistenceException("Error while creating subquery for parameter " + queryParm, e);
                }
                componentSeparator = AND;
            }
            valueSeparator = OR;
        }
        whereClauseSegment.append(RIGHT_PAREN).append(RIGHT_PAREN);

        queryData = new SqlQueryData(whereClauseSegment.toString(), bindVariables);
        log.exiting(CLASSNAME, METHODNAME);
        return queryData;
    }

    @Override
    protected SqlQueryData buildLocationQuerySegment(String parmName, List<Bounding> boundingAreas, String paramTableAlias)
            throws FHIRPersistenceException {
        final String METHODNAME = "buildLocationQuerySegment";
        log.entering(CLASSNAME, METHODNAME, parmName);

        StringBuilder whereClauseSegment = new StringBuilder();
        List<Object> bindVariables = new ArrayList<>();

        StringBuilder populateNameIdSubSegment = new StringBuilder();
        this.populateNameIdSubSegment(populateNameIdSubSegment, parmName, paramTableAlias);

        LocationParmBehaviorUtil behaviorUtil = new LocationParmBehaviorUtil();
        behaviorUtil.buildLocationSearchQuery(populateNameIdSubSegment.toString(), whereClauseSegment, bindVariables, boundingAreas, paramTableAlias);

        SqlQueryData queryData = new SqlQueryData(whereClauseSegment.toString(), bindVariables);
        log.exiting(CLASSNAME, METHODNAME, whereClauseSegment.toString());
        return queryData;
    }

    /**
     * Populates the parameter name sub-segment of the passed where clause segment.
     *
     * @param whereClauseSegment
     * @param queryParmName
     * @param parameterTableAlias the alias for the parameter table e.g. pX
     * @param resourceTypeName the resource type of the reference being followed
     * @throws FHIRPersistenceException
     */
    private void populateNameIdSubSegment(StringBuilder whereClauseSegment, String queryParmName,
            String parameterTableAlias) throws FHIRPersistenceException {
        final String METHODNAME = "populateNameIdSubSegment";
        log.entering(CLASSNAME, METHODNAME, queryParmName);

        Integer parameterNameId;

        // Build this piece of the segment:
        // (P1.PARAMETER_NAME_ID = x
        parameterNameId = identityCache.getParameterNameId(queryParmName);

        whereClauseSegment.append(LEFT_PAREN);
        whereClauseSegment.append(parameterTableAlias + DOT).append(PARAMETER_NAME_ID).append(EQ)
                .append(nullCheck(parameterNameId));

        log.exiting(CLASSNAME, METHODNAME);
    }

    /**
     * Use -1 in place of a null literal, otherwise return the literal value
     *
     * @param n
     * @return
     */
    private String nullCheck(Integer n) {
        return n == null ? "-1" : n.toString();
    }

    /**
     * This method handles the special case of chained inclusion criteria. Using
     * data extracted from the passed query
     * parameter, a new Parameter chain is built to represent the chained inclusion
     * criteria. That new Parameter is then
     * passed to the inherited processChainedReferenceParamter() method to generate
     * the required where clause segment.
     *
     * @see https://www.hl7.org/fhir/compartments.html
     * @param queryParm
     *                  - A Parameter representing chained inclusion criterion.
     * @return SqlQueryData - the where clause segment and bind variables for a
     *         chained inclusion criterion.
     * @throws Exception
     */
    private SqlQueryData processChainedInclusionCriteria(QueryParameter queryParm) throws Exception {
        final String METHODNAME = "processChainedInclusionCriteria";
        log.entering(CLASSNAME, METHODNAME, queryParm.toString());

        SqlQueryData queryData;
        QueryParameter rootParameter = null;

        // Transform the passed query parm into a chained parameter representation.
        rootParameter = SearchUtil.parseChainedInclusionCriteria(queryParm);
        // Call method to process the Parameter built by this method as a chained parameter.
        queryData     = this.processChainedReferenceParm(rootParameter);

        log.exiting(CLASSNAME, METHODNAME);
        return queryData;

    }

    private SqlQueryData processMissingParm(Class<?> resourceType, QueryParameter queryParm, String tableAlias)
            throws FHIRPersistenceException {
        final String METHODNAME = "processStringParm";
        log.entering(CLASSNAME, METHODNAME, queryParm.toString());

        // boolean to track whether the user has requested the resources missing this parameter (true) or not missing it
        // (false)
        Boolean missing = null;
        for (QueryParameterValue parameterValue : queryParm.getValues()) {
            if (missing == null) {
                missing = Boolean.parseBoolean(parameterValue.getValueCode());
            } else {
                // multiple values would be very unusual, but I suppose we should handle it like an "or"
                if (missing != Boolean.parseBoolean(parameterValue.getValueCode())) {
                    // user has requested both missing and not missing values for this field which makes no sense
                    log.warning("Processing query with conflicting values for query param with 'missing' modifier");
                    // TODO: What does returning null do here? We should handle this better.
                    return null;
                }
            }
        }

        StringBuilder whereClauseSegment = new StringBuilder();

        String valuesTable = QuerySegmentAggregator.tableName(resourceType.getSimpleName(), queryParm);

        // Build this piece of the segment. Use EXISTS instead of SELECT DISTINCT for much better performance
        // missing:     NOT EXISTS (SELECT 1 FROM Observation_STR_VALUES V WHERE V.LOGICAL_RESOURCE_ID = R.LOGICAL_RESOURCE_ID)
        // not missing:     EXISTS (SELECT 1 FROM Observation_STR_VALUES V WHERE V.LOGICAL_RESOURCE_ID = R.LOGICAL_RESOURCE_ID)
        whereClauseSegment.append(WHERE);
        if (missing == null || missing) {
            whereClauseSegment.append(NOT);
        }
        whereClauseSegment.append(EXISTS);

        whereClauseSegment.append("(SELECT 1 FROM " + valuesTable + WHERE);
        this.populateNameIdSubSegment(whereClauseSegment, queryParm.getCode(), valuesTable.toString());
        whereClauseSegment.append(AND).append(valuesTable).append(".LOGICAL_RESOURCE_ID = R.LOGICAL_RESOURCE_ID"); // correlate the [NOT] EXISTS subquery
        whereClauseSegment.append(RIGHT_PAREN).append(RIGHT_PAREN);

        List<Object> bindVariables = new ArrayList<>();
        SqlQueryData queryData = new SqlQueryData(whereClauseSegment.toString(), bindVariables);
        log.exiting(CLASSNAME, METHODNAME);
        return queryData;
    }

    /**
     * Contains special logic for handling reverse chained reference search parameters.
     * <p>
     * A select statement is built to realize the reverse chaining logic required. Here is a sample
     * reverse chained query for a Patient given this search parameter: _has:Observation:patient:code=1234
     *
     * <pre>
     * SELECT
     *   CLR0.LOGICAL_ID
     * FROM
     *   Patient_LOGICAL_RESOURCES AS CLR0
     *   JOIN Patient_RESOURCES AS CR0 ON CR0.RESOURCE_ID = CLR0.CURRENT_RESOURCE_ID AND CR0.IS_DELETED = 'N'
     * WHERE
     *   EXISTS (
     *     SELECT
     *       1
     *     FROM
     *       Observation_TOKEN_VALUES_V AS CP1
     *       JOIN Observation_LOGICAL_RESOURCES AS CLR1 ON CLR1.LOGICAL_RESOURCE_ID = CP1.LOGICAL_RESOURCE_ID
     *       JOIN Observation_RESOURCES AS CR1 ON CR1.RESOURCE_ID = CLR1.CURRENT_RESOURCE_ID AND CR1.IS_DELETED = 'N'
     *       JOIN Observation_TOKEN_VALUES_V AS CP2 ON CP2.LOGICAL_RESOURCE_ID = CLR1.LOGICAL_RESOURCE_ID
     *       AND (
     *         CP2.PARAMETER_NAME_ID = 1073
     *         AND ((CP2.TOKEN_VALUE = ?))
     *       )
     *     WHERE
     *       CP1.TOKEN_VALUE = CLR0.LOGICAL_ID
     *       AND CP1.PARAMETER_NAME_ID = 1274
     *       AND CP1.CODE_SYSTEM_ID = 20004
     *   )
     * </pre>
     *
     * @see https://www.hl7.org/fhir/search.html#has
     * @param resourceType
     *                  - The resource type being searched.
     * @param queryParm
     *                  - A Parameter representing a reverse chained query.
     * @return SqlQueryData
     *                  - The query segment for a reverse chained parameter reference search.
     * @throws Exception
     */
    @Override
    protected SqlQueryData processReverseChainedReferenceParm(Class<?> resourceType, QueryParameter queryParm) throws Exception {
        final String METHODNAME = "processReverseChainedReferenceParm";
        log.entering(CLASSNAME, METHODNAME, queryParm.toString());

        String prevChainedResourceVar = null;
        String prevChainedLogicalResourceVar = null;
        String chainedResourceVar = null;
        String chainedLogicalResourceVar = null;
        String chainedParmVar = null;
        String nextChainedResourceVar = null;
        String nextChainedLogicalResourceVar = null;
        String nextChainedParmVar = null;
        QueryParameter previousParm = null;;
        int parmIndex = 0;
        int lastParmIndex = queryParm.getChain().size();
        boolean chainedParmProcessed = false;
        StringBuilder selectSegments = new StringBuilder();
        StringBuilder whereClauseSegments = new StringBuilder();
        List<Object> bindVariables = new ArrayList<>();

        // Loop through the chained query parameters in order
        List<QueryParameter> queryParms = queryParm.getChain();
        queryParms.add(0, queryParm);
        for (QueryParameter currentParm : queryParms) {

            prevChainedResourceVar        = CR + parmIndex;
            prevChainedLogicalResourceVar = CLR + parmIndex;
            chainedResourceVar        = CR + (parmIndex + 1);
            chainedLogicalResourceVar = CLR + (parmIndex + 1);
            chainedParmVar            = CP + (parmIndex + 1);
            nextChainedResourceVar        = CR + (parmIndex + 2);
            nextChainedLogicalResourceVar = CLR + (parmIndex + 2);
            nextChainedParmVar        = CP + (parmIndex + 2);
            StringBuilder whereClauseSegment = new StringBuilder();

            if (parmIndex == 0) {
                // Build outer select:
                // @formatter:off
                //   SELECT CLR0.LOGICAL_ID
                //     FROM <resource-type>_LOGICAL_RESOURCES AS CLR0
                //     JOIN <resource-type>_RESOURCES AS CR0
                //       ON CR0.RESOURCE_ID = CLR0.CURRENT_RESOURCE_ID AND CR0.IS_DELETED = 'N'
                //     WHERE
                // @formatter:on
                selectSegments.append(SELECT).append(prevChainedLogicalResourceVar).append(DOT).append(LOGICAL_ID)
                                .append(FROM).append(resourceType.getSimpleName()).append(_LOGICAL_RESOURCES).append(AS).append(prevChainedLogicalResourceVar)
                                .append(JOIN).append(resourceType.getSimpleName()).append(_RESOURCES).append(AS).append(prevChainedResourceVar)
                                .append(ON).append(prevChainedResourceVar).append(DOT).append(RESOURCE_ID).append(EQ)
                                .append(prevChainedLogicalResourceVar).append(DOT).append(CURRENT_RESOURCE_ID)
                                .append(AND).append(prevChainedResourceVar).append(DOT ).append(IS_DELETED_NO)
                                .append(WHERE);
            }

            if (parmIndex < lastParmIndex) {
                if (currentParm.isReverseChained()) {
                    // Build inner select joins:
                    // @formatter:off
                    //   EXISTS (SELECT 1
                    //     FROM <modifierTypeResourceName>_TOKEN_VALUES_V AS CPx
                    //     JOIN <modifierTypeResourceName>_LOGICAL_RESOURCES AS CLRx
                    //       ON CLRx.LOGICAL_RESOURCE_ID = CPx.LOGICAL_RESOURCE_ID
                    //     JOIN <modifierTypeResourceName>_RESOURCES AS CRx
                    //       ON CRx.RESOURCE_ID = CLRx.CURRENT_RESOURCE_ID AND CRx.IS_DELETED = 'N'
                    // @formatter:on
                    selectSegments.append(EXISTS).append(LEFT_PAREN).append("SELECT 1")
                                    .append(FROM).append(currentParm.getModifierResourceTypeName()).append("_TOKEN_VALUES_V").append(AS).append(chainedParmVar)
                                    .append(JOIN).append(currentParm.getModifierResourceTypeName()).append(_LOGICAL_RESOURCES).append(AS).append(chainedLogicalResourceVar)
                                    .append(ON).append(chainedLogicalResourceVar).append(DOT).append(LOGICAL_RESOURCE_ID).append(EQ)
                                    .append(chainedParmVar).append(DOT).append(LOGICAL_RESOURCE_ID)
                                    .append(JOIN).append(currentParm.getModifierResourceTypeName()).append(_RESOURCES).append(AS).append(chainedResourceVar)
                                    .append(ON).append(chainedResourceVar).append(DOT).append(RESOURCE_ID).append(EQ)
                                    .append(chainedLogicalResourceVar).append(DOT).append(CURRENT_RESOURCE_ID)
                                    .append(AND).append(chainedResourceVar).append(DOT).append(IS_DELETED_NO);

                    String referencedResourceType = null;
                    if (parmIndex == 0) {
                        referencedResourceType = resourceType.getSimpleName();
                    } else {
                        referencedResourceType = previousParm.getModifierResourceTypeName();
                    }
                    if (parmIndex < lastParmIndex - 1 && currentParm.getNextParameter().isReverseChained()) {
                        // Build inner select where clause:
                        // @formatter:off
                        //   WHERE CPx.TOKEN_VALUE = CLR<x-1>.LOGICAL_ID
                        //     AND CPx.PARAMETER_NAME_ID = <parm-name-id>
                        //     AND CPx.CODE_SYSTEM_ID = <code-system-id>
                        //     AND
                        // @formatter:on
                        selectSegments.append(WHERE).append(chainedParmVar).append(DOT).append(TOKEN_VALUE).append(EQ)
                                        .append(prevChainedLogicalResourceVar).append(DOT).append(LOGICAL_ID).append(AND);
                        populateReferenceNameAndCodeSystemIdSubSegment(selectSegments, currentParm.getCode(), referencedResourceType, chainedParmVar);
                        selectSegments.append(AND);
                    } else {
                        // Build final inner select where clause:
                        // @formatter:off
                        //   WHERE CPx.TOKEN_VALUE = CLR<x-1>.LOGICAL_ID
                        //     AND CPx.PARAMETER_NAME_ID = <parm-name-id>
                        //     AND CPx.CODE_SYSTEM_ID = <code-system-id>
                        // @formatter:on
                        whereClauseSegment.append(WHERE).append(chainedParmVar).append(DOT).append(TOKEN_VALUE).append(EQ)
                                            .append(prevChainedLogicalResourceVar).append(DOT).append(LOGICAL_ID).append(AND);
                        populateReferenceNameAndCodeSystemIdSubSegment(whereClauseSegment, currentParm.getCode(), referencedResourceType, chainedParmVar);
                    }

                    // Add closing right paren for EXISTS
                    whereClauseSegment.append(RIGHT_PAREN);
                } else if (currentParm.isChained()) {
                    // Build chained query
                    if (!chainedParmProcessed) {
                        // Build initial chain join and select:
                        //   SELECT CPx.LOGICAL_RESOURCE_ID FROM <modifierTypeResourceName>_TOKEN_VALUES_V AS CPx WHERE
                        selectSegments.append(JOIN ).append(LEFT_PAREN)
                                        .append(SELECT).append(chainedParmVar).append(DOT).append(LOGICAL_RESOURCE_ID).append(FROM)
                                        .append(previousParm.getModifierResourceTypeName()).append("_TOKEN_VALUES_V AS ").append(chainedParmVar)
                                        .append(WHERE);
                    }

                    // Build this piece: CPx.PARAMETER_NAME_ID = <code-id> AND CPx.STR_VALUE IN
                    appendMidChainParm(selectSegments, currentParm, chainedParmVar);

                    // Build this piece: (SELECT 'resource-type-name' || '/' || CLR<x+1>.LOGICAL_ID ...
                    selectSegments.append(LEFT_PAREN);
                    appendInnerSelect(selectSegments, currentParm, currentParm.getModifierResourceTypeName(),
                        nextChainedResourceVar, nextChainedLogicalResourceVar, nextChainedParmVar);
                    whereClauseSegment.append(RIGHT_PAREN);

                    if (!chainedParmProcessed) {
                        chainedParmProcessed = true;

                        // Builds ON clause for join: ) AS CPx ON CPx.LOGICAL_RESOURCE_ID = CLR<x-1>.LOGICAL_RESOURCE_ID
                        whereClauseSegment.append(RIGHT_PAREN).append(AS).append(chainedParmVar).append(ON)
                                            .append(chainedParmVar).append(DOT).append(LOGICAL_RESOURCE_ID).append(EQ)
                                            .append(prevChainedLogicalResourceVar).append(DOT).append(LOGICAL_RESOURCE_ID);
                    }
                }
            } else if (parmIndex == lastParmIndex) {
                // This logic processes the LAST parameter in the chain.
                SqlQueryData sqlQueryData;
                if (!"_id".equals(currentParm.getCode())) {
                    if (!chainedParmProcessed) {
                        // Build this join:
                        // @formatter:off
                        //   JOIN <modifierTypeResourceName>_<type>_VALUES AS CPx
                        //     ON CPx.LOGICAL_RESOURCE_ID = CLR<x-1>.LOGICAL_RESOURCE_ID
                        //     AND
                        // @formatter:on
                        whereClauseSegment.append(JOIN).append(QuerySegmentAggregator.tableName(previousParm.getModifierResourceTypeName(), currentParm))
                                            .append(AS).append(chainedParmVar).append(ON).append(chainedParmVar).append(DOT).append(LOGICAL_RESOURCE_ID)
                                            .append(EQ).append(prevChainedLogicalResourceVar).append(DOT).append(LOGICAL_RESOURCE_ID).append(AND);
                    }
                    // Build the rest: (CPx.PARAMETER_NAME_ID=<code-id> AND (CPx.<type>_VALUE=<valueCode>))
                    sqlQueryData = buildQueryParm(ModelSupport.getResourceType(previousParm.getModifierResourceTypeName()), currentParm, chainedParmVar);
                } else {
                    if (!chainedParmProcessed) {
                        // Build this join:
                        // @formatter:off
                        //   JOIN <modifierTypeResourceName>_LOGICAL_RESOURCES AS CLRx
                        //     ON CLRx.LOGICAL_RESOURCE_ID = CLR<x-1>.LOGICAL_RESOURCE_ID
                        //     AND
                        // @formatter:on
                        whereClauseSegment.append(JOIN).append(previousParm.getModifierResourceTypeName()).append(_LOGICAL_RESOURCES)
                                            .append(AS).append(chainedLogicalResourceVar).append(ON)
                                            .append(chainedLogicalResourceVar).append(DOT).append(LOGICAL_RESOURCE_ID)
                                            .append(EQ).append(prevChainedLogicalResourceVar).append(DOT).append(LOGICAL_RESOURCE_ID).append(AND);
                    }
                    // Build the rest: CLRx.LOGICAL_ID IN (?)
                    sqlQueryData = buildChainedIdClause(currentParm, chainedParmVar);
                }

                if (log.isLoggable(Level.FINE)) {
                    log.fine("chained sqlQueryData[" + chainedParmVar + "] = " + sqlQueryData.getQueryString());
                }
                whereClauseSegment.append(sqlQueryData.getQueryString());
                bindVariables.addAll(sqlQueryData.getBindVariables());
           }

            // Insert where clause segment in whole
            whereClauseSegments.insert(0, whereClauseSegment.toString());

            previousParm = currentParm;
            parmIndex++;
        }

        SqlQueryData queryData = new SqlQueryData(whereClauseSegments.insert(0, selectSegments.toString()).toString(), bindVariables);
        log.exiting(CLASSNAME, METHODNAME, queryData.getQueryString());
        return queryData;
    }

    /**
     * Populates the reference parameter name ID and code system ID sub-segment of the passed where clause segment.
     *
     * @param whereClauseSegment - the segment to which the sub-segment will be added
     * @param queryParmName - the search parameter name
     * @param resourceTypeName - the resource type of the reference being followed
     * @param parameterTableAlias - the alias for the parameter table e.g. CPx
     * @throws FHIRPersistenceException
     */
    private void populateReferenceNameAndCodeSystemIdSubSegment(StringBuilder whereClauseSegment, String queryParmName,
            String resourceTypeName, String parameterTableAlias) throws FHIRPersistenceException {
        final String METHODNAME = "populateReferenceNameAndCodeSystemIdSubSegment";
        log.entering(CLASSNAME, METHODNAME, queryParmName);

        Integer parameterNameId = identityCache.getParameterNameId(queryParmName);
        Integer codeSystemId = getCodeSystemId(resourceTypeName);

        // Build the segment:
        // CPx.PARAMETER_NAME_ID = <parameter-name-id> AND CPx.CODE_SYSTEM_ID = <code-system_id>
        whereClauseSegment.append(parameterTableAlias).append(DOT).append(PARAMETER_NAME_ID).append(EQ).append(nullCheck(parameterNameId))
                            .append(AND).append(parameterTableAlias).append(DOT).append(CODE_SYSTEM_ID).append(EQ).append(nullCheck(codeSystemId));

        log.exiting(CLASSNAME, METHODNAME);
    }

}<|MERGE_RESOLUTION|>--- conflicted
+++ resolved
@@ -844,11 +844,7 @@
                 .append(chainedLogicalResourceTableAlias).append(CURRENT_RESOURCE_ID)
                 .append(AND)
                 .append(chainedResourceTableAlias)
-<<<<<<< HEAD
-                .append("IS_DELETED").append(" = 'N'")
-=======
                 .append(IS_DELETED_NO)
->>>>>>> 769ab55d
                 .append(AND);
         if (currentParm.getNextParameter() != null && !"_id".equals(currentParm.getNextParameter().getCode())) {
             whereClauseSegment.append(chainedParmTableAlias).append(LOGICAL_RESOURCE_ID).append(EQ)
