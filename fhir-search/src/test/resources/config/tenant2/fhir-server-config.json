<<<<<<< HEAD
{
    "__comment": "FHIR Server configuration",
    "fhirServer": {
        "search": {
            "useStoredCompartmentParam": false
        }
    }
}
=======
{
    "__comment": "FHIR Server configuration",
    "fhirServer": {
        "search": {
            "useStoredCompartmentParam": false
        },
        "core": {
            "defaultPageSize": 5000
        }
    }
}
>>>>>>> 8507138a
<|MERGE_RESOLUTION|>--- conflicted
+++ resolved
@@ -1,22 +1,11 @@
-<<<<<<< HEAD
-{
-    "__comment": "FHIR Server configuration",
-    "fhirServer": {
-        "search": {
-            "useStoredCompartmentParam": false
-        }
-    }
-}
-=======
-{
-    "__comment": "FHIR Server configuration",
-    "fhirServer": {
-        "search": {
-            "useStoredCompartmentParam": false
-        },
-        "core": {
-            "defaultPageSize": 5000
-        }
-    }
-}
->>>>>>> 8507138a
+{
+    "__comment": "FHIR Server configuration",
+    "fhirServer": {
+        "search": {
+            "useStoredCompartmentParam": false
+        },
+        "core": {
+            "defaultPageSize": 5000
+        }
+    }
+}