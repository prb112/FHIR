--- conflicted
+++ resolved
@@ -74,11 +74,8 @@
     private String allergyIntoleranceId;
     private String practitionerRoleId;
     private String provenanceId;
-<<<<<<< HEAD
     private String organizationId;
-=======
     private String carePlanId;
->>>>>>> 7501206f
     private Patient patient4DuplicationTest = null;
     // Some of the tests run with tenant1 and datastore study1;
     // The others run with the default tenant and the default datastore.
@@ -1566,7 +1563,6 @@
         assertEquals(allergyIntoleranceId, allergyIntolerance.getId());
     }
 
-<<<<<<< HEAD
     @Test(groups = { "server-search" }, dependsOnMethods = {"testCreatePatient" })
     public void testSearchPatientWithValidVersionedOrganizationIncluded() {
         WebTarget target = getWebTarget();
@@ -1687,7 +1683,7 @@
         assertNotNull(organization);
         assertEquals(organizationId, organization.getId());
         assertEquals("2", organization.getMeta().getVersionId().getValue());
-=======
+
     @Test(groups = { "server-search" })
     public void test_SearchCarePlan_APDate() throws Exception {
         WebTarget target = getWebTarget();
@@ -1719,7 +1715,6 @@
         }
         assertNotNull(responseCarePlan);
         assertEquals(carePlanId, responseCarePlan.getId());
->>>>>>> 7501206f
     }
 
 }