--- conflicted
+++ resolved
@@ -24,8 +24,6 @@
             <artifactId>jakarta.ws.rs-api</artifactId>
         </dependency>
         <dependency>
-<<<<<<< HEAD
-=======
             <groupId>org.apache.cxf</groupId>
             <artifactId>cxf-rt-frontend-jaxrs</artifactId>
             <scope>test</scope>
@@ -41,7 +39,6 @@
             </exclusions>
         </dependency>
         <dependency>
->>>>>>> 6268ea5b
             <groupId>org.testng</groupId>
             <artifactId>testng</artifactId>
             <scope>test</scope>
